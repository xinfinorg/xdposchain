--- conflicted
+++ resolved
@@ -664,11 +664,10 @@
 //
 // Note, this function assumes that the `mu` mutex is held!
 func (bc *BlockChain) insert(block *types.Block, writeBlock bool) {
-<<<<<<< HEAD
+
 	blockHash := block.Hash()
 	blockNumberU64 := block.NumberU64()
-=======
->>>>>>> 3fb1a015
+
 	// If the block is on a side chain or an unknown one, force other heads onto it too
 	updateHeads := GetCanonicalHash(bc.db, blockNumberU64) != blockHash
 
@@ -677,11 +676,6 @@
 	rawdb.WriteHeadBlockHash(bc.db, blockHash)
 	if writeBlock {
 		rawdb.WriteBlock(bc.db, block)
-	}
-	if writeBlock {
-		if err := WriteBlock(bc.db, block); err != nil {
-			log.Crit("Failed to insert block", "err", err)
-		}
 	}
 	bc.currentBlock.Store(block)
 
