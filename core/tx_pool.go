// Copyright 2014 The go-ethereum Authors
// This file is part of the go-ethereum library.
//
// The go-ethereum library is free software: you can redistribute it and/or modify
// it under the terms of the GNU Lesser General Public License as published by
// the Free Software Foundation, either version 3 of the License, or
// (at your option) any later version.
//
// The go-ethereum library is distributed in the hope that it will be useful,
// but WITHOUT ANY WARRANTY; without even the implied warranty of
// MERCHANTABILITY or FITNESS FOR A PARTICULAR PURPOSE. See the
// GNU Lesser General Public License for more details.
//
// You should have received a copy of the GNU Lesser General Public License
// along with the go-ethereum library. If not, see <http://www.gnu.org/licenses/>.

package core

import (
	"errors"
	"fmt"
	"math"
	"math/big"
	"sort"
	"sync"
	"time"

	"github.com/ethereum/go-ethereum/common"
	"github.com/ethereum/go-ethereum/core/state"
	"github.com/ethereum/go-ethereum/core/types"
	"github.com/ethereum/go-ethereum/event"
	"github.com/ethereum/go-ethereum/log"
	"github.com/ethereum/go-ethereum/metrics"
	"github.com/ethereum/go-ethereum/params"
	"gopkg.in/karalabe/cookiejar.v2/collections/prque"
)

const (
	// chainHeadChanSize is the size of channel listening to ChainHeadEvent.
	chainHeadChanSize = 10
)

var (
	// ErrInvalidSender is returned if the transaction contains an invalid signature.
	ErrInvalidSender = errors.New("invalid sender")

	// ErrNonceTooLow is returned if the nonce of a transaction is lower than the
	// one present in the local chain.
	ErrNonceTooLow = errors.New("nonce too low")

	// ErrUnderpriced is returned if a transaction's gas price is below the minimum
	// configured for the transaction pool.
	ErrUnderpriced = errors.New("transaction underpriced")

	// ErrReplaceUnderpriced is returned if a transaction is attempted to be replaced
	// with a different one without the required price bump.
	ErrReplaceUnderpriced = errors.New("replacement transaction underpriced")

	// ErrInsufficientFunds is returned if the total cost of executing a transaction
	// is higher than the balance of the user's account.
	ErrInsufficientFunds = errors.New("insufficient funds for gas * price + value")

	// ErrIntrinsicGas is returned if the transaction is specified to use less gas
	// than required to start the invocation.
	ErrIntrinsicGas = errors.New("intrinsic gas too low")

	// ErrGasLimit is returned if a transaction's requested gas limit exceeds the
	// maximum allowance of the current block.
	ErrGasLimit = errors.New("exceeds block gas limit")

	// ErrNegativeValue is a sanity error to ensure noone is able to specify a
	// transaction with a negative value.
	ErrNegativeValue = errors.New("negative value")

	// ErrOversizedData is returned if the input data of a transaction is greater
	// than some meaningful limit a user might use. This is not a consensus error
	// making the transaction invalid, rather a DOS protection.
	ErrOversizedData = errors.New("oversized data")

	ErrZeroGasPrice = errors.New("zero gas price")

	ErrUnderMinGasPrice = errors.New("under min gas price")

	ErrDuplicateSpecialTransaction = errors.New("duplicate a special transaction")

	ErrMinDeploySMC = errors.New("smart contract creation cost is under allowance")
)

var (
	evictionInterval    = time.Minute     // Time interval to check for evictable transactions
	statsReportInterval = 8 * time.Second // Time interval to report transaction pool stats
)

var (
	// Metrics for the pending pool
	pendingDiscardCounter   = metrics.NewRegisteredCounter("txpool/pending/discard", nil)
	pendingReplaceCounter   = metrics.NewRegisteredCounter("txpool/pending/replace", nil)
	pendingRateLimitCounter = metrics.NewRegisteredCounter("txpool/pending/ratelimit", nil) // Dropped due to rate limiting
	pendingNofundsCounter   = metrics.NewRegisteredCounter("txpool/pending/nofunds", nil)   // Dropped due to out-of-funds

	// Metrics for the queued pool
	queuedDiscardCounter   = metrics.NewRegisteredCounter("txpool/queued/discard", nil)
	queuedReplaceCounter   = metrics.NewRegisteredCounter("txpool/queued/replace", nil)
	queuedRateLimitCounter = metrics.NewRegisteredCounter("txpool/queued/ratelimit", nil) // Dropped due to rate limiting
	queuedNofundsCounter   = metrics.NewRegisteredCounter("txpool/queued/nofunds", nil)   // Dropped due to out-of-funds

	// General tx metrics
	invalidTxCounter     = metrics.NewRegisteredCounter("txpool/invalid", nil)
	underpricedTxCounter = metrics.NewRegisteredCounter("txpool/underpriced", nil)
)

// TxStatus is the current status of a transaction as seen by the pool.
type TxStatus uint

const (
	TxStatusUnknown TxStatus = iota
	TxStatusQueued
	TxStatusPending
	TxStatusIncluded
)

// blockChain provides the state of blockchain and current gas limit to do
// some pre checks in tx pool and event subscribers.
type blockChain interface {
	CurrentBlock() *types.Block
	GetBlock(hash common.Hash, number uint64) *types.Block
	StateAt(root common.Hash) (*state.StateDB, error)

	SubscribeChainHeadEvent(ch chan<- ChainHeadEvent) event.Subscription
}

// TxPoolConfig are the configuration parameters of the transaction pool.
type TxPoolConfig struct {
	NoLocals  bool          // Whether local transaction handling should be disabled
	Journal   string        // Journal of local transactions to survive node restarts
	Rejournal time.Duration // Time interval to regenerate the local transaction journal

	PriceLimit uint64 // Minimum gas price to enforce for acceptance into the pool
	PriceBump  uint64 // Minimum price bump percentage to replace an already existing transaction (nonce)

	AccountSlots uint64 // Number of executable transaction slots guaranteed per account
	GlobalSlots  uint64 // Maximum number of executable transaction slots for all accounts
	AccountQueue uint64 // Maximum number of non-executable transaction slots permitted per account
	GlobalQueue  uint64 // Maximum number of non-executable transaction slots for all accounts

	Lifetime time.Duration // Maximum amount of time non-executable transaction are queued
}

// DefaultTxPoolConfig contains the default configurations for the transaction
// pool.
var DefaultTxPoolConfig = TxPoolConfig{
	Journal:   "transactions.rlp",
	Rejournal: time.Hour,

	PriceLimit: 1,
	PriceBump:  10,

	AccountSlots: 16,
	GlobalSlots:  4096,
	AccountQueue: 64,
	GlobalQueue:  1024,

	Lifetime: 3 * time.Hour,
}

// sanitize checks the provided user configurations and changes anything that's
// unreasonable or unworkable.
func (config *TxPoolConfig) sanitize() TxPoolConfig {
	conf := *config
	if conf.Rejournal < time.Second {
		log.Warn("Sanitizing invalid txpool journal time", "provided", conf.Rejournal, "updated", time.Second)
		conf.Rejournal = time.Second
	}
	if conf.PriceLimit < 1 {
		log.Warn("Sanitizing invalid txpool price limit", "provided", conf.PriceLimit, "updated", DefaultTxPoolConfig.PriceLimit)
		conf.PriceLimit = DefaultTxPoolConfig.PriceLimit
	}
	if conf.PriceBump < 1 {
		log.Warn("Sanitizing invalid txpool price bump", "provided", conf.PriceBump, "updated", DefaultTxPoolConfig.PriceBump)
		conf.PriceBump = DefaultTxPoolConfig.PriceBump
	}
	return conf
}

// TxPool contains all currently known transactions. Transactions
// enter the pool when they are received from the network or submitted
// locally. They exit the pool when they are included in the blockchain.
//
// The pool separates processable transactions (which can be applied to the
// current state) and future transactions. Transactions move between those
// two states over time as they are received and processed.
type TxPool struct {
	config       TxPoolConfig
	chainconfig  *params.ChainConfig
	chain        blockChain
	gasPrice     *big.Int
	txFeed       event.Feed
	scope        event.SubscriptionScope
	chainHeadCh  chan ChainHeadEvent
	chainHeadSub event.Subscription
	signer       types.Signer
	mu           sync.RWMutex

	currentState  *state.StateDB      // Current state in the blockchain head
	pendingState  *state.ManagedState // Pending state tracking virtual nonces
	currentMaxGas uint64              // Current gas limit for transaction caps

	locals  *accountSet // Set of local transaction to exempt from eviction rules
	journal *txJournal  // Journal of local transaction to back up to disk

	pending map[common.Address]*txList   // All currently processable transactions
	queue   map[common.Address]*txList   // Queued but non-processable transactions
	beats   map[common.Address]time.Time // Last heartbeat from each known account
	all     *txLookup                    // All transactions to allow lookups
	priced  *txPricedList                // All transactions sorted by price

	wg sync.WaitGroup // for shutdown sync

	homestead bool
	IsSigner  func(address common.Address) bool
}

// NewTxPool creates a new transaction pool to gather, sort and filter inbound
// transactions from the network.
func NewTxPool(config TxPoolConfig, chainconfig *params.ChainConfig, chain blockChain) *TxPool {
	// Sanitize the input to ensure no vulnerable gas prices are set
	config = (&config).sanitize()

	// Create the transaction pool with its initial settings
	pool := &TxPool{
		config:      config,
		chainconfig: chainconfig,
		chain:       chain,
		signer:      types.NewEIP155Signer(chainconfig.ChainID),
		pending:     make(map[common.Address]*txList),
		queue:       make(map[common.Address]*txList),
		beats:       make(map[common.Address]time.Time),
		all:         newTxLookup(),
		chainHeadCh: make(chan ChainHeadEvent, chainHeadChanSize),
		gasPrice:    new(big.Int).SetUint64(config.PriceLimit),
	}
	pool.locals = newAccountSet(pool.signer)
	pool.priced = newTxPricedList(pool.all)
	pool.reset(nil, chain.CurrentBlock().Header())

	// If local transactions and journaling is enabled, load from disk
	if !config.NoLocals && config.Journal != "" {
		pool.journal = newTxJournal(config.Journal)

		if err := pool.journal.load(pool.AddLocals); err != nil {
			log.Warn("Failed to load transaction journal", "err", err)
		}
		if err := pool.journal.rotate(pool.local()); err != nil {
			log.Warn("Failed to rotate transaction journal", "err", err)
		}
	}
	// Subscribe events from blockchain
	pool.chainHeadSub = pool.chain.SubscribeChainHeadEvent(pool.chainHeadCh)

	// Start the event loop and return
	pool.wg.Add(1)
	go pool.loop()

	return pool
}

// loop is the transaction pool's main event loop, waiting for and reacting to
// outside blockchain events as well as for various reporting and transaction
// eviction events.
func (pool *TxPool) loop() {
	defer pool.wg.Done()

	// Start the stats reporting and transaction eviction tickers
	var prevPending, prevQueued, prevStales int

	report := time.NewTicker(statsReportInterval)
	defer report.Stop()

	evict := time.NewTicker(evictionInterval)
	defer evict.Stop()

	journal := time.NewTicker(pool.config.Rejournal)
	defer journal.Stop()

	// Track the previous head headers for transaction reorgs
	head := pool.chain.CurrentBlock()

	// Keep waiting for and reacting to the various events
	for {
		select {
		// Handle ChainHeadEvent
		case ev := <-pool.chainHeadCh:
			if ev.Block != nil {
				pool.mu.Lock()
				if pool.chainconfig.IsHomestead(ev.Block.Number()) {
					pool.homestead = true
				}
				pool.reset(head.Header(), ev.Block.Header())
				head = ev.Block

				pool.mu.Unlock()
			}
			// Be unsubscribed due to system stopped
		case <-pool.chainHeadSub.Err():
			return

			// Handle stats reporting ticks
		case <-report.C:
			pool.mu.RLock()
			pending, queued := pool.stats()
			stales := pool.priced.stales
			pool.mu.RUnlock()

			if pending != prevPending || queued != prevQueued || stales != prevStales {
				log.Debug("Transaction pool status report", "executable", pending, "queued", queued, "stales", stales)
				prevPending, prevQueued, prevStales = pending, queued, stales
			}

			// Handle inactive account transaction eviction
		case <-evict.C:
			pool.mu.Lock()
			for addr := range pool.queue {
				// Skip local transactions from the eviction mechanism
				if pool.locals.contains(addr) {
					continue
				}
				// Any non-locals old enough should be removed
				if time.Since(pool.beats[addr]) > pool.config.Lifetime {
					for _, tx := range pool.queue[addr].Flatten() {
						pool.removeTx(tx.Hash(), true)
					}
				}
			}
			pool.mu.Unlock()

			// Handle local transaction journal rotation
		case <-journal.C:
			if pool.journal != nil {
				pool.mu.Lock()
				if err := pool.journal.rotate(pool.local()); err != nil {
					log.Warn("Failed to rotate local tx journal", "err", err)
				}
				pool.mu.Unlock()
			}
		}
	}
}

// lockedReset is a wrapper around reset to allow calling it in a thread safe
// manner. This method is only ever used in the tester!
func (pool *TxPool) lockedReset(oldHead, newHead *types.Header) {
	pool.mu.Lock()
	defer pool.mu.Unlock()

	pool.reset(oldHead, newHead)
}

// reset retrieves the current state of the blockchain and ensures the content
// of the transaction pool is valid with regard to the chain state.
func (pool *TxPool) reset(oldHead, newHead *types.Header) {
	// If we're reorging an old state, reinject all dropped transactions
	var reinject types.Transactions

	if oldHead != nil && oldHead.Hash() != newHead.ParentHash {
		// If the reorg is too deep, avoid doing it (will happen during fast sync)
		oldNum := oldHead.Number.Uint64()
		newNum := newHead.Number.Uint64()

		if depth := uint64(math.Abs(float64(oldNum) - float64(newNum))); depth > 64 {
			log.Debug("Skipping deep transaction reorg", "depth", depth)
		} else {
			// Reorg seems shallow enough to pull in all transactions into memory
			var discarded, included types.Transactions

			var (
				rem = pool.chain.GetBlock(oldHead.Hash(), oldHead.Number.Uint64())
				add = pool.chain.GetBlock(newHead.Hash(), newHead.Number.Uint64())
			)
			for rem.NumberU64() > add.NumberU64() {
				discarded = append(discarded, rem.Transactions()...)
				if rem = pool.chain.GetBlock(rem.ParentHash(), rem.NumberU64()-1); rem == nil {
					log.Error("Unrooted old chain seen by tx pool", "block", oldHead.Number, "hash", oldHead.Hash())
					return
				}
			}
			for add.NumberU64() > rem.NumberU64() {
				included = append(included, add.Transactions()...)
				if add = pool.chain.GetBlock(add.ParentHash(), add.NumberU64()-1); add == nil {
					log.Error("Unrooted new chain seen by tx pool", "block", newHead.Number, "hash", newHead.Hash())
					return
				}
			}
			for rem.Hash() != add.Hash() {
				discarded = append(discarded, rem.Transactions()...)
				if rem = pool.chain.GetBlock(rem.ParentHash(), rem.NumberU64()-1); rem == nil {
					log.Error("Unrooted old chain seen by tx pool", "block", oldHead.Number, "hash", oldHead.Hash())
					return
				}
				included = append(included, add.Transactions()...)
				if add = pool.chain.GetBlock(add.ParentHash(), add.NumberU64()-1); add == nil {
					log.Error("Unrooted new chain seen by tx pool", "block", newHead.Number, "hash", newHead.Hash())
					return
				}
			}
			reinject = types.TxDifference(discarded, included)
		}
	}
	// Initialize the internal state to the current head
	if newHead == nil {
		newHead = pool.chain.CurrentBlock().Header() // Special case during testing
	}
	statedb, err := pool.chain.StateAt(newHead.Root)
	if err != nil {
		log.Error("Failed to reset txpool state", "err", err)
		return
	}
	pool.currentState = statedb
	pool.pendingState = state.ManageState(statedb)
	pool.currentMaxGas = newHead.GasLimit

	// Inject any transactions discarded due to reorgs
	log.Debug("Reinjecting stale transactions", "count", len(reinject))
	senderCacher.recover(pool.signer, reinject)
	pool.addTxsLocked(reinject, false)

	// validate the pool of pending transactions, this will remove
	// any transactions that have been included in the block or
	// have been invalidated because of another transaction (e.g.
	// higher gas price)
	pool.demoteUnexecutables()

	// Update all accounts to the latest known pending nonce
	for addr, list := range pool.pending {
		txs := list.Flatten() // Heavy but will be cached and is needed by the miner anyway
		pool.pendingState.SetNonce(addr, txs[len(txs)-1].Nonce()+1)
	}
	// Check the queue and move transactions over to the pending if possible
	// or remove those that have become invalid
	pool.promoteExecutables(nil)
}

// Stop terminates the transaction pool.
func (pool *TxPool) Stop() {
	// Unsubscribe all subscriptions registered from txpool
	pool.scope.Close()

	// Unsubscribe subscriptions registered from blockchain
	pool.chainHeadSub.Unsubscribe()
	pool.wg.Wait()

	if pool.journal != nil {
		pool.journal.close()
	}
	log.Info("Transaction pool stopped")
}

// SubscribeNewTxsEvent registers a subscription of NewTxsEvent and
// starts sending event to the given channel.
func (pool *TxPool) SubscribeNewTxsEvent(ch chan<- NewTxsEvent) event.Subscription {
	return pool.scope.Track(pool.txFeed.Subscribe(ch))
}

// GasPrice returns the current gas price enforced by the transaction pool.
func (pool *TxPool) GasPrice() *big.Int {
	pool.mu.RLock()
	defer pool.mu.RUnlock()

	return new(big.Int).Set(pool.gasPrice)
}

// SetGasPrice updates the minimum price required by the transaction pool for a
// new transaction, and drops all transactions below this threshold.
func (pool *TxPool) SetGasPrice(price *big.Int) {
	pool.mu.Lock()
	defer pool.mu.Unlock()

	pool.gasPrice = price
	for _, tx := range pool.priced.Cap(price, pool.locals) {
		pool.removeTx(tx.Hash(), false)
	}
	log.Info("Transaction pool price threshold updated", "price", price)
}

// State returns the virtual managed state of the transaction pool.
func (pool *TxPool) State() *state.ManagedState {
	pool.mu.RLock()
	defer pool.mu.RUnlock()

	return pool.pendingState
}

// Stats retrieves the current pool stats, namely the number of pending and the
// number of queued (non-executable) transactions.
func (pool *TxPool) Stats() (int, int) {
	pool.mu.RLock()
	defer pool.mu.RUnlock()

	return pool.stats()
}

// stats retrieves the current pool stats, namely the number of pending and the
// number of queued (non-executable) transactions.
func (pool *TxPool) stats() (int, int) {
	pending := 0
	for _, list := range pool.pending {
		pending += list.Len()
	}
	queued := 0
	for _, list := range pool.queue {
		queued += list.Len()
	}
	return pending, queued
}

// Content retrieves the data content of the transaction pool, returning all the
// pending as well as queued transactions, grouped by account and sorted by nonce.
func (pool *TxPool) Content() (map[common.Address]types.Transactions, map[common.Address]types.Transactions) {
	pool.mu.Lock()
	defer pool.mu.Unlock()

	pending := make(map[common.Address]types.Transactions)
	for addr, list := range pool.pending {
		pending[addr] = list.Flatten()
	}
	queued := make(map[common.Address]types.Transactions)
	for addr, list := range pool.queue {
		queued[addr] = list.Flatten()
	}
	return pending, queued
}

// Pending retrieves all currently processable transactions, groupped by origin
// account and sorted by nonce. The returned transaction set is a copy and can be
// freely modified by calling code.
func (pool *TxPool) Pending() (map[common.Address]types.Transactions, error) {
	pool.mu.Lock()
	defer pool.mu.Unlock()

	pending := make(map[common.Address]types.Transactions)
	for addr, list := range pool.pending {
		pending[addr] = list.Flatten()
	}
	return pending, nil
}

// local retrieves all currently known local transactions, groupped by origin
// account and sorted by nonce. The returned transaction set is a copy and can be
// freely modified by calling code.
func (pool *TxPool) local() map[common.Address]types.Transactions {
	txs := make(map[common.Address]types.Transactions)
	for addr := range pool.locals.accounts {
		if pending := pool.pending[addr]; pending != nil {
			txs[addr] = append(txs[addr], pending.Flatten()...)
		}
		if queued := pool.queue[addr]; queued != nil {
			txs[addr] = append(txs[addr], queued.Flatten()...)
		}
	}
	return txs
}

func (pool *TxPool) GetSender(tx *types.Transaction) (common.Address, error) {
	from, err := types.Sender(pool.signer, tx)
	if err != nil {
		return common.Address{}, ErrInvalidSender
	}
	return from, nil
}

// validateTx checks whether a transaction is valid according to the consensus
// rules and adheres to some heuristic limits of the local node (price and size).
func (pool *TxPool) validateTx(tx *types.Transaction, local bool) error {
	// Heuristic limit, reject transactions over 32KB to prevent DOS attacks
	if tx.Size() > 32*1024 {
		return ErrOversizedData
	}
	// Transactions can't be negative. This may never happen using RLP decoded
	// transactions but may occur if you create a transaction using the RPC.
	if tx.Value().Sign() < 0 {
		return ErrNegativeValue
	}
	// Ensure the transaction doesn't exceed the current block limit gas.
	if pool.currentMaxGas < tx.Gas() {
		return ErrGasLimit
	}
	// Make sure the transaction is signed properly
	from, err := types.Sender(pool.signer, tx)
	if err != nil {
		return ErrInvalidSender
	}
	// Drop non-local transactions under our own minimal accepted gas price
	local = local || pool.locals.contains(from) // account may be local even if the transaction arrived from the network
	if !local && pool.gasPrice.Cmp(tx.GasPrice()) > 0 {
		if !tx.IsSpecialTransaction() || (pool.IsSigner != nil && !pool.IsSigner(from)) {
			return ErrUnderpriced
		}
	}
	// Ensure the transaction adheres to nonce ordering
	if pool.currentState.GetNonce(from) > tx.Nonce() {
		return ErrNonceTooLow
	}
	if pool.pendingState.GetNonce(from)+common.LimitThresholdNonceInQueue < tx.Nonce() {
		return ErrNonceTooHigh
	}
	// Transactor should have enough funds to cover the costs
	// cost == V + GP * GL
	if pool.currentState.GetBalance(from).Cmp(tx.Cost()) < 0 {
		return ErrInsufficientFunds
	}

	if tx.To() == nil || (tx.To() != nil && !tx.IsSpecialTransaction()) {
		intrGas, err := IntrinsicGas(tx.Data(), tx.To() == nil, pool.homestead)
		if err != nil {
			return err
		}
		// Exclude check smart contract sign address.
		if tx.Gas() < intrGas {
			return ErrIntrinsicGas
		}

		// Check zero gas price.
		if tx.GasPrice().Cmp(new(big.Int).SetInt64(0)) == 0 {
			return ErrZeroGasPrice
		}

		// under min gas price
		if tx.GasPrice().Cmp(new(big.Int).SetInt64(common.MinGasPrice)) < 0 {
			return ErrUnderMinGasPrice
		}
	}

	// minGasDeploySMC := new(big.Int).Mul(new(big.Int).SetUint64(10), new(big.Int).SetUint64(params.Ether))
	// if tx.To() == nil && (tx.Cost().Cmp(minGasDeploySMC) < 0 || tx.GasPrice().Cmp(new(big.Int).SetUint64(10000*params.Shannon)) < 0) {
	// 	return ErrMinDeploySMC
	// }

	return nil
}

// add validates a transaction and inserts it into the non-executable queue for
// later pending promotion and execution. If the transaction is a replacement for
// an already pending or queued one, it overwrites the previous and returns this
// so outer code doesn't uselessly call promote.
//
// If a newly added transaction is marked as local, its sending account will be
// whitelisted, preventing any associated transaction from being dropped out of
// the pool due to pricing constraints.
func (pool *TxPool) add(tx *types.Transaction, local bool) (bool, error) {
	// If the transaction is already known, discard it
	hash := tx.Hash()
	if pool.all.Get(hash) != nil {
		log.Trace("Discarding already known transaction", "hash", hash)
		return false, fmt.Errorf("known transaction: %x", hash)
	}

	// If the transaction fails basic validation, discard it
	if err := pool.validateTx(tx, local); err != nil {
		log.Trace("Discarding invalid transaction", "hash", hash, "err", err)
		invalidTxCounter.Inc(1)
		return false, err
	}
	from, _ := types.Sender(pool.signer, tx) // already validated
	if tx.IsSpecialTransaction() && pool.IsSigner != nil && pool.IsSigner(from) && pool.pendingState.GetNonce(from) == tx.Nonce() {
		return pool.promoteSpecialTx(from, tx)
	}
	// If the transaction pool is full, discard underpriced transactions
<<<<<<< HEAD
	if uint64(len(pool.all)) >= pool.config.GlobalSlots+pool.config.GlobalQueue {
		log.Debug("Add transaction to pool full", "hash", hash, "nonce", tx.Nonce())
=======
	if uint64(pool.all.Count()) >= pool.config.GlobalSlots+pool.config.GlobalQueue {
>>>>>>> 225171a4
		// If the new transaction is underpriced, don't accept it
		if !local && pool.priced.Underpriced(tx, pool.locals) {
			log.Trace("Discarding underpriced transaction", "hash", hash, "price", tx.GasPrice())
			underpricedTxCounter.Inc(1)
			return false, ErrUnderpriced
		}
		// New transaction is better than our worse ones, make room for it
		drop := pool.priced.Discard(pool.all.Count()-int(pool.config.GlobalSlots+pool.config.GlobalQueue-1), pool.locals)
		for _, tx := range drop {
			log.Trace("Discarding freshly underpriced transaction", "hash", tx.Hash(), "price", tx.GasPrice())
			underpricedTxCounter.Inc(1)
			pool.removeTx(tx.Hash(), false)
		}
	}
	// If the transaction is replacing an already pending one, do directly
	if list := pool.pending[from]; list != nil && list.Overlaps(tx) {
		// Nonce already pending, check if required price bump is met
		inserted, old := list.Add(tx, pool.config.PriceBump)
		if !inserted {
			pendingDiscardCounter.Inc(1)
			return false, ErrReplaceUnderpriced
		}
		// New transaction is better, replace old one
		if old != nil {
			pool.all.Remove(old.Hash())
			pool.priced.Removed()
			pendingReplaceCounter.Inc(1)
		}
		pool.all.Add(tx)
		pool.priced.Put(tx)
		pool.journalTx(from, tx)

		log.Trace("Pooled new executable transaction", "hash", hash, "from", from, "to", tx.To())

		// We've directly injected a replacement transaction, notify subsystems
		go pool.txFeed.Send(NewTxsEvent{types.Transactions{tx}})

		return old != nil, nil
	}
	// New transaction isn't replacing a pending one, push into queue
	replace, err := pool.enqueueTx(hash, tx)
	if err != nil {
		return false, err
	}
	// Mark local addresses and journal local transactions
	if local {
		pool.locals.add(from)
	}
	pool.journalTx(from, tx)

	log.Trace("Pooled new future transaction", "hash", hash, "from", from, "to", tx.To())
	return replace, nil
}

// enqueueTx inserts a new transaction into the non-executable transaction queue.
//
// Note, this method assumes the pool lock is held!
func (pool *TxPool) enqueueTx(hash common.Hash, tx *types.Transaction) (bool, error) {
	// Try to insert the transaction into the future queue
	from, _ := types.Sender(pool.signer, tx) // already validated
	if pool.queue[from] == nil {
		pool.queue[from] = newTxList(false)
	}
	inserted, old := pool.queue[from].Add(tx, pool.config.PriceBump)
	if !inserted {
		// An older transaction was better, discard this
		queuedDiscardCounter.Inc(1)
		return false, ErrReplaceUnderpriced
	}
	// Discard any previous transaction and mark this
	if old != nil {
		pool.all.Remove(old.Hash())
		pool.priced.Removed()
		queuedReplaceCounter.Inc(1)
	}
	if pool.all.Get(hash) == nil {
		pool.all.Add(tx)
		pool.priced.Put(tx)
	}
	return old != nil, nil
}

// journalTx adds the specified transaction to the local disk journal if it is
// deemed to have been sent from a local account.
func (pool *TxPool) journalTx(from common.Address, tx *types.Transaction) {
	// Only journal if it's enabled and the transaction is local
	if pool.journal == nil || !pool.locals.contains(from) {
		return
	}
	if err := pool.journal.insert(tx); err != nil {
		log.Warn("Failed to journal local transaction", "err", err)
	}
}

// promoteTx adds a transaction to the pending (processable) list of transactions
// and returns whether it was inserted or an older was better.
//
// Note, this method assumes the pool lock is held!
func (pool *TxPool) promoteTx(addr common.Address, hash common.Hash, tx *types.Transaction) bool {
	// Try to insert the transaction into the pending queue
	if pool.pending[addr] == nil {
		pool.pending[addr] = newTxList(true)
	}
	list := pool.pending[addr]

	inserted, old := list.Add(tx, pool.config.PriceBump)
	if !inserted {
		// An older transaction was better, discard this
		pool.all.Remove(hash)
		pool.priced.Removed()

		pendingDiscardCounter.Inc(1)
		return false
	}
	// Otherwise discard any previous transaction and mark this
	if old != nil {
		pool.all.Remove(old.Hash())
		pool.priced.Removed()

		pendingReplaceCounter.Inc(1)
	}
	// Failsafe to work around direct pending inserts (tests)
	if pool.all.Get(hash) == nil {
		pool.all.Add(tx)
		pool.priced.Put(tx)
	}
	// Set the potentially new pending nonce and notify any subsystems of the new tx
	pool.beats[addr] = time.Now()
	pool.pendingState.SetNonce(addr, tx.Nonce()+1)

	return true
}

func (pool *TxPool) promoteSpecialTx(addr common.Address, tx *types.Transaction) (bool, error) {
	// Try to insert the transaction into the pending queue
	if pool.pending[addr] == nil {
		pool.pending[addr] = newTxList(true)
	}
	list := pool.pending[addr]
	old := list.txs.Get(tx.Nonce())
	if old != nil && old.IsSpecialTransaction() {
		return false, ErrDuplicateSpecialTransaction
	}
	// Otherwise discard any previous transaction and mark this
	if old != nil {
		delete(pool.all, old.Hash())
		pool.priced.Removed()
		pendingReplaceCounter.Inc(1)
	}
	list.txs.Put(tx)
	if cost := tx.Cost(); list.costcap.Cmp(cost) < 0 {
		list.costcap = cost
	}
	if gas := tx.Gas(); list.gascap < gas {
		list.gascap = gas
	}
	// Failsafe to work around direct pending inserts (tests)
	if pool.all[tx.Hash()] == nil {
		pool.all[tx.Hash()] = tx
	}
	// Set the potentially new pending nonce and notify any subsystems of the new tx
	pool.beats[addr] = time.Now()
	pool.pendingState.SetNonce(addr, tx.Nonce()+1)
	go pool.txFeed.Send(TxPreEvent{tx})
	return true, nil
}

// AddLocal enqueues a single transaction into the pool if it is valid, marking
// the sender as a local one in the mean time, ensuring it goes around the local
// pricing constraints.
func (pool *TxPool) AddLocal(tx *types.Transaction) error {
	return pool.addTx(tx, !pool.config.NoLocals)
}

// AddRemote enqueues a single transaction into the pool if it is valid. If the
// sender is not among the locally tracked ones, full pricing constraints will
// apply.
func (pool *TxPool) AddRemote(tx *types.Transaction) error {
	return pool.addTx(tx, false)
}

// AddLocals enqueues a batch of transactions into the pool if they are valid,
// marking the senders as a local ones in the mean time, ensuring they go around
// the local pricing constraints.
func (pool *TxPool) AddLocals(txs []*types.Transaction) []error {
	return pool.addTxs(txs, !pool.config.NoLocals)
}

// AddRemotes enqueues a batch of transactions into the pool if they are valid.
// If the senders are not among the locally tracked ones, full pricing constraints
// will apply.
func (pool *TxPool) AddRemotes(txs []*types.Transaction) []error {
	return pool.addTxs(txs, false)
}

// addTx enqueues a single transaction into the pool if it is valid.
func (pool *TxPool) addTx(tx *types.Transaction, local bool) error {
	tx.CacheHash()
	types.CacheSigner(pool.signer, tx)
	pool.mu.Lock()
	defer pool.mu.Unlock()

	// Try to inject the transaction and update any state
	replace, err := pool.add(tx, local)
	if err != nil {
		return err
	}
	// If we added a new transaction, run promotion checks and return
	if !replace {
		from, _ := types.Sender(pool.signer, tx) // already validated
		pool.promoteExecutables([]common.Address{from})
	}
	return nil
}

// addTxs attempts to queue a batch of transactions if they are valid.
func (pool *TxPool) addTxs(txs []*types.Transaction, local bool) []error {
	pool.mu.Lock()
	defer pool.mu.Unlock()

	return pool.addTxsLocked(txs, local)
}

// addTxsLocked attempts to queue a batch of transactions if they are valid,
// whilst assuming the transaction pool lock is already held.
func (pool *TxPool) addTxsLocked(txs []*types.Transaction, local bool) []error {
	// Add the batch of transaction, tracking the accepted ones
	dirty := make(map[common.Address]struct{})
	errs := make([]error, len(txs))

	for i, tx := range txs {
		var replace bool
		if replace, errs[i] = pool.add(tx, local); errs[i] == nil && !replace {
			from, _ := types.Sender(pool.signer, tx) // already validated
			dirty[from] = struct{}{}
		}
	}
	// Only reprocess the internal state if something was actually added
	if len(dirty) > 0 {
		addrs := make([]common.Address, 0, len(dirty))
		for addr := range dirty {
			addrs = append(addrs, addr)
		}
		pool.promoteExecutables(addrs)
	}
	return errs
}

// Status returns the status (unknown/pending/queued) of a batch of transactions
// identified by their hashes.
func (pool *TxPool) Status(hashes []common.Hash) []TxStatus {
	pool.mu.RLock()
	defer pool.mu.RUnlock()

	status := make([]TxStatus, len(hashes))
	for i, hash := range hashes {
		if tx := pool.all.Get(hash); tx != nil {
			from, _ := types.Sender(pool.signer, tx) // already validated
			if pool.pending[from] != nil && pool.pending[from].txs.items[tx.Nonce()] != nil {
				status[i] = TxStatusPending
			} else {
				status[i] = TxStatusQueued
			}
		}
	}
	return status
}

// Get returns a transaction if it is contained in the pool
// and nil otherwise.
func (pool *TxPool) Get(hash common.Hash) *types.Transaction {
	return pool.all.Get(hash)
}

// removeTx removes a single transaction from the queue, moving all subsequent
// transactions back to the future queue.
func (pool *TxPool) removeTx(hash common.Hash, outofbound bool) {
	// Fetch the transaction we wish to delete
	tx := pool.all.Get(hash)
	if tx == nil {
		return
	}
	addr, _ := types.Sender(pool.signer, tx) // already validated during insertion

	// Remove it from the list of known transactions
	pool.all.Remove(hash)
	if outofbound {
		pool.priced.Removed()
	}
	// Remove the transaction from the pending lists and reset the account nonce
	if pending := pool.pending[addr]; pending != nil {
		if removed, invalids := pending.Remove(tx); removed {
			// If no more pending transactions are left, remove the list
			if pending.Empty() {
				delete(pool.pending, addr)
				delete(pool.beats, addr)
			}
			// Postpone any invalidated transactions
			for _, tx := range invalids {
				pool.enqueueTx(tx.Hash(), tx)
			}
			// Update the account nonce if needed
			if nonce := tx.Nonce(); pool.pendingState.GetNonce(addr) > nonce {
				pool.pendingState.SetNonce(addr, nonce)
			}
			return
		}
	}
	// Transaction is in the future queue
	if future := pool.queue[addr]; future != nil {
		future.Remove(tx)
		if future.Empty() {
			delete(pool.queue, addr)
		}
	}
}

// promoteExecutables moves transactions that have become processable from the
// future queue to the set of pending transactions. During this process, all
// invalidated transactions (low nonce, low balance) are deleted.
func (pool *TxPool) promoteExecutables(accounts []common.Address) {
	// Track the promoted transactions to broadcast them at once
	var promoted []*types.Transaction

	// Gather all the accounts potentially needing updates
	if accounts == nil {
		accounts = make([]common.Address, 0, len(pool.queue))
		for addr := range pool.queue {
			accounts = append(accounts, addr)
		}
	}
	// Iterate over all accounts and promote any executable transactions
	for _, addr := range accounts {
		list := pool.queue[addr]
		if list == nil {
			continue // Just in case someone calls with a non existing account
		}
		// Drop all transactions that are deemed too old (low nonce)
		for _, tx := range list.Forward(pool.currentState.GetNonce(addr)) {
			hash := tx.Hash()
			log.Trace("Removed old queued transaction", "hash", hash)
			pool.all.Remove(hash)
			pool.priced.Removed()
		}
		// Drop all transactions that are too costly (low balance or out of gas)
		drops, _ := list.Filter(pool.currentState.GetBalance(addr), pool.currentMaxGas)
		for _, tx := range drops {
			hash := tx.Hash()
			log.Trace("Removed unpayable queued transaction", "hash", hash)
			pool.all.Remove(hash)
			pool.priced.Removed()
			queuedNofundsCounter.Inc(1)
		}
		// Gather all executable transactions and promote them
		for _, tx := range list.Ready(pool.pendingState.GetNonce(addr)) {
			hash := tx.Hash()
			if pool.promoteTx(addr, hash, tx) {
				log.Trace("Promoting queued transaction", "hash", hash)
				promoted = append(promoted, tx)
			}
		}
		// Drop all transactions over the allowed limit
		if !pool.locals.contains(addr) {
			for _, tx := range list.Cap(int(pool.config.AccountQueue)) {
				hash := tx.Hash()
				pool.all.Remove(hash)
				pool.priced.Removed()
				queuedRateLimitCounter.Inc(1)
				log.Trace("Removed cap-exceeding queued transaction", "hash", hash)
			}
		}
		// Delete the entire queue entry if it became empty.
		if list.Empty() {
			delete(pool.queue, addr)
		}
	}
	// Notify subsystem for new promoted transactions.
	if len(promoted) > 0 {
		go pool.txFeed.Send(NewTxsEvent{promoted})
	}
	// If the pending limit is overflown, start equalizing allowances
	pending := uint64(0)
	for _, list := range pool.pending {
		pending += uint64(list.Len())
	}
	if pending > pool.config.GlobalSlots {
		pendingBeforeCap := pending
		// Assemble a spam order to penalize large transactors first
		spammers := prque.New()
		for addr, list := range pool.pending {
			// Only evict transactions from high rollers
			if !pool.locals.contains(addr) && uint64(list.Len()) > pool.config.AccountSlots {
				spammers.Push(addr, float32(list.Len()))
			}
		}
		// Gradually drop transactions from offenders
		offenders := []common.Address{}
		for pending > pool.config.GlobalSlots && !spammers.Empty() {
			// Retrieve the next offender if not local address
			offender, _ := spammers.Pop()
			offenders = append(offenders, offender.(common.Address))

			// Equalize balances until all the same or below threshold
			if len(offenders) > 1 {
				// Calculate the equalization threshold for all current offenders
				threshold := pool.pending[offender.(common.Address)].Len()

				// Iteratively reduce all offenders until below limit or threshold reached
				for pending > pool.config.GlobalSlots && pool.pending[offenders[len(offenders)-2]].Len() > threshold {
					for i := 0; i < len(offenders)-1; i++ {
						list := pool.pending[offenders[i]]
						for _, tx := range list.Cap(list.Len() - 1) {
							// Drop the transaction from the global pools too
							hash := tx.Hash()
							pool.all.Remove(hash)
							pool.priced.Removed()

							// Update the account nonce to the dropped transaction
							if nonce := tx.Nonce(); pool.pendingState.GetNonce(offenders[i]) > nonce {
								pool.pendingState.SetNonce(offenders[i], nonce)
							}
							log.Trace("Removed fairness-exceeding pending transaction", "hash", hash)
						}
						pending--
					}
				}
			}
		}
		// If still above threshold, reduce to limit or min allowance
		if pending > pool.config.GlobalSlots && len(offenders) > 0 {
			for pending > pool.config.GlobalSlots && uint64(pool.pending[offenders[len(offenders)-1]].Len()) > pool.config.AccountSlots {
				for _, addr := range offenders {
					list := pool.pending[addr]
					for _, tx := range list.Cap(list.Len() - 1) {
						// Drop the transaction from the global pools too
						hash := tx.Hash()
						pool.all.Remove(hash)
						pool.priced.Removed()

						// Update the account nonce to the dropped transaction
						if nonce := tx.Nonce(); pool.pendingState.GetNonce(addr) > nonce {
							pool.pendingState.SetNonce(addr, nonce)
						}
						log.Trace("Removed fairness-exceeding pending transaction", "hash", hash)
					}
					pending--
				}
			}
		}
		pendingRateLimitCounter.Inc(int64(pendingBeforeCap - pending))
	}
	// If we've queued more transactions than the hard limit, drop oldest ones
	queued := uint64(0)
	for _, list := range pool.queue {
		queued += uint64(list.Len())
	}
	if queued > pool.config.GlobalQueue {
		// Sort all accounts with queued transactions by heartbeat
		addresses := make(addressesByHeartbeat, 0, len(pool.queue))
		for addr := range pool.queue {
			if !pool.locals.contains(addr) { // don't drop locals
				addresses = append(addresses, addressByHeartbeat{addr, pool.beats[addr]})
			}
		}
		sort.Sort(addresses)

		// Drop transactions until the total is below the limit or only locals remain
		for drop := queued - pool.config.GlobalQueue; drop > 0 && len(addresses) > 0; {
			addr := addresses[len(addresses)-1]
			list := pool.queue[addr.address]

			addresses = addresses[:len(addresses)-1]

			// Drop all transactions if they are less than the overflow
			if size := uint64(list.Len()); size <= drop {
				for _, tx := range list.Flatten() {
					pool.removeTx(tx.Hash(), true)
				}
				drop -= size
				queuedRateLimitCounter.Inc(int64(size))
				continue
			}
			// Otherwise drop only last few transactions
			txs := list.Flatten()
			for i := len(txs) - 1; i >= 0 && drop > 0; i-- {
				pool.removeTx(txs[i].Hash(), true)
				drop--
				queuedRateLimitCounter.Inc(1)
			}
		}
	}
}

// demoteUnexecutables removes invalid and processed transactions from the pools
// executable/pending queue and any subsequent transactions that become unexecutable
// are moved back into the future queue.
func (pool *TxPool) demoteUnexecutables() {
	// Iterate over all accounts and demote any non-executable transactions
	for addr, list := range pool.pending {
		nonce := pool.currentState.GetNonce(addr)

		// Drop all transactions that are deemed too old (low nonce)
		for _, tx := range list.Forward(nonce) {
			hash := tx.Hash()
			log.Trace("Removed old pending transaction", "hash", hash)
			pool.all.Remove(hash)
			pool.priced.Removed()
		}
		// Drop all transactions that are too costly (low balance or out of gas), and queue any invalids back for later
		drops, invalids := list.Filter(pool.currentState.GetBalance(addr), pool.currentMaxGas)
		for _, tx := range drops {
			hash := tx.Hash()
			log.Trace("Removed unpayable pending transaction", "hash", hash)
			pool.all.Remove(hash)
			pool.priced.Removed()
			pendingNofundsCounter.Inc(1)
		}
		for _, tx := range invalids {
			hash := tx.Hash()
			log.Trace("Demoting pending transaction", "hash", hash)
			pool.enqueueTx(hash, tx)
		}
		// If there's a gap in front, alert (should never happen) and postpone all transactions
		if list.Len() > 0 && list.txs.Get(nonce) == nil {
			for _, tx := range list.Cap(0) {
				hash := tx.Hash()
				log.Warn("Demoting invalidated transaction", "hash", hash)
				pool.enqueueTx(hash, tx)
			}
		}
		// Delete the entire queue entry if it became empty.
		if list.Empty() {
			delete(pool.pending, addr)
			delete(pool.beats, addr)
		}
	}
}

// addressByHeartbeat is an account address tagged with its last activity timestamp.
type addressByHeartbeat struct {
	address   common.Address
	heartbeat time.Time
}

type addressesByHeartbeat []addressByHeartbeat

func (a addressesByHeartbeat) Len() int           { return len(a) }
func (a addressesByHeartbeat) Less(i, j int) bool { return a[i].heartbeat.Before(a[j].heartbeat) }
func (a addressesByHeartbeat) Swap(i, j int)      { a[i], a[j] = a[j], a[i] }

// accountSet is simply a set of addresses to check for existence, and a signer
// capable of deriving addresses from transactions.
type accountSet struct {
	accounts map[common.Address]struct{}
	signer   types.Signer
}

// newAccountSet creates a new address set with an associated signer for sender
// derivations.
func newAccountSet(signer types.Signer) *accountSet {
	return &accountSet{
		accounts: make(map[common.Address]struct{}),
		signer:   signer,
	}
}

// contains checks if a given address is contained within the set.
func (as *accountSet) contains(addr common.Address) bool {
	_, exist := as.accounts[addr]
	return exist
}

// containsTx checks if the sender of a given tx is within the set. If the sender
// cannot be derived, this method returns false.
func (as *accountSet) containsTx(tx *types.Transaction) bool {
	if addr, err := types.Sender(as.signer, tx); err == nil {
		return as.contains(addr)
	}
	return false
}

// add inserts a new address into the set to track.
func (as *accountSet) add(addr common.Address) {
	as.accounts[addr] = struct{}{}
}

// txLookup is used internally by TxPool to track transactions while allowing lookup without
// mutex contention.
//
// Note, although this type is properly protected against concurrent access, it
// is **not** a type that should ever be mutated or even exposed outside of the
// transaction pool, since its internal state is tightly coupled with the pools
// internal mechanisms. The sole purpose of the type is to permit out-of-bound
// peeking into the pool in TxPool.Get without having to acquire the widely scoped
// TxPool.mu mutex.
type txLookup struct {
	all  map[common.Hash]*types.Transaction
	lock sync.RWMutex
}

// newTxLookup returns a new txLookup structure.
func newTxLookup() *txLookup {
	return &txLookup{
		all: make(map[common.Hash]*types.Transaction),
	}
}

// Range calls f on each key and value present in the map.
func (t *txLookup) Range(f func(hash common.Hash, tx *types.Transaction) bool) {
	t.lock.RLock()
	defer t.lock.RUnlock()

	for key, value := range t.all {
		if !f(key, value) {
			break
		}
	}
}

// Get returns a transaction if it exists in the lookup, or nil if not found.
func (t *txLookup) Get(hash common.Hash) *types.Transaction {
	t.lock.RLock()
	defer t.lock.RUnlock()

	return t.all[hash]
}

// Count returns the current number of items in the lookup.
func (t *txLookup) Count() int {
	t.lock.RLock()
	defer t.lock.RUnlock()

	return len(t.all)
}

// Add adds a transaction to the lookup.
func (t *txLookup) Add(tx *types.Transaction) {
	t.lock.Lock()
	defer t.lock.Unlock()

	t.all[tx.Hash()] = tx
}

// Remove removes a transaction from the lookup.
func (t *txLookup) Remove(hash common.Hash) {
	t.lock.Lock()
	defer t.lock.Unlock()

	delete(t.all, hash)
}<|MERGE_RESOLUTION|>--- conflicted
+++ resolved
@@ -664,12 +664,7 @@
 		return pool.promoteSpecialTx(from, tx)
 	}
 	// If the transaction pool is full, discard underpriced transactions
-<<<<<<< HEAD
-	if uint64(len(pool.all)) >= pool.config.GlobalSlots+pool.config.GlobalQueue {
-		log.Debug("Add transaction to pool full", "hash", hash, "nonce", tx.Nonce())
-=======
 	if uint64(pool.all.Count()) >= pool.config.GlobalSlots+pool.config.GlobalQueue {
->>>>>>> 225171a4
 		// If the new transaction is underpriced, don't accept it
 		if !local && pool.priced.Underpriced(tx, pool.locals) {
 			log.Trace("Discarding underpriced transaction", "hash", hash, "price", tx.GasPrice())
@@ -815,7 +810,7 @@
 	}
 	// Otherwise discard any previous transaction and mark this
 	if old != nil {
-		delete(pool.all, old.Hash())
+		pool.all.Remove(old.Hash())
 		pool.priced.Removed()
 		pendingReplaceCounter.Inc(1)
 	}
@@ -827,13 +822,15 @@
 		list.gascap = gas
 	}
 	// Failsafe to work around direct pending inserts (tests)
-	if pool.all[tx.Hash()] == nil {
-		pool.all[tx.Hash()] = tx
+	// if pool.all[tx.Hash()] == nil {
+		// pool.all[tx.Hash()] = tx
+	if pool.all.Get(tx.Hash()) == nil {
+		pool.all.Add(tx)
 	}
 	// Set the potentially new pending nonce and notify any subsystems of the new tx
 	pool.beats[addr] = time.Now()
 	pool.pendingState.SetNonce(addr, tx.Nonce()+1)
-	go pool.txFeed.Send(TxPreEvent{tx})
+	go pool.txFeed.Send(NewTxsEvent{types.Transactions{tx}})
 	return true, nil
 }
 
