package common

import (
	"maps"
	"math/big"
)

const (
	RewardMasterPercent        = 90
	RewardVoterPercent         = 0
	RewardFoundationPercent    = 10
	EpocBlockSecret            = 800
	EpocBlockOpening           = 850
	EpocBlockRandomize         = 900
	MaxMasternodes             = 18
	LimitPenaltyEpoch          = 4
	LimitPenaltyEpochV2        = 0
	LimitThresholdNonceInQueue = 10
	DefaultMinGasPrice         = 250000000
	MergeSignRange             = 15
	RangeReturnSigner          = 150
	MinimunMinerBlockPerEpoch  = 1
	BlocksPerYearTest          = uint64(200000)
	BlocksPerYear              = uint64(15768000)
	OneYear                    = uint64(365 * 86400)
	LiquidateLendingTradeBlock = uint64(100)
	LimitTimeFinality          = uint64(30) // limit in 30 block

	HexSignMethod = "e341eaa4"
	HexSetSecret  = "34d38600"
	HexSetOpening = "e11f5ba2"
)

// variables for all network.
var (
	IsTestnet      bool = false
	Enable0xPrefix bool = true

	Rewound = uint64(0)

	RollbackHash Hash

	StoreRewardFolder string

	TRC21GasPriceBefore = big.NewInt(2500)
	TRC21GasPrice       = big.NewInt(250000000)
	MinGasPrice         = big.NewInt(DefaultMinGasPrice)

	// XDCx and XDCxlending
	BasePrice         = big.NewInt(1000000000000000000)               // 1
	RelayerLockedFund = big.NewInt(20000)                             // 20000 XDC
	XDCXBaseFee       = big.NewInt(10000)                             // 1 / XDCXBaseFee
	XDCXBaseCancelFee = new(big.Int).Mul(XDCXBaseFee, big.NewInt(10)) // 1/ (XDCXBaseFee *10)

	// XDCx
	RelayerFee       = big.NewInt(1000000000000000) // 0.001
	RelayerCancelFee = big.NewInt(100000000000000)  // 0.0001

	// XDCxlending
	RateTopUp               = big.NewInt(90) // 90%
	BaseTopUp               = big.NewInt(100)
	BaseRecall              = big.NewInt(100)
	BaseLendingInterest     = big.NewInt(100000000)         // 1e8
	RelayerLendingFee       = big.NewInt(10000000000000000) // 0.01
	RelayerLendingCancelFee = big.NewInt(1000000000000000)  // 0.001
)

type constant struct {
	chainID           uint64
	blackListHFNumber uint64
	maxMasternodesV2  int // Last v1 masternodes

	tip2019Block                  *big.Int
	tipSigning                    *big.Int
	tipRandomize                  *big.Int
	tipNoHalvingMNReward          *big.Int // hardfork no halving masternodes reward
	tipXDCX                       *big.Int
	tipXDCXLending                *big.Int
	tipXDCXCancellationFee        *big.Int
	tipXDCXCancellationFeeTestnet *big.Int
	tipTRC21Fee                   *big.Int
	tipTRC21FeeTestnet            *big.Int
	tipIncreaseMasternodes        *big.Int // Upgrade MN Count at Block.
	berlinBlock                   *big.Int
	londonBlock                   *big.Int
	mergeBlock                    *big.Int
	shanghaiBlock                 *big.Int
	blockNumberGas50x             *big.Int
	TIPV2SwitchBlock              *big.Int
	tipXDCXMinerDisable           *big.Int
	tipXDCXReceiverDisable        *big.Int
	eip1559Block                  *big.Int
	cancunBlock                   *big.Int

	trc21IssuerSMCTestNet Address
	trc21IssuerSMC        Address
	xdcxListingSMC        Address
	xdcxListingSMCTestNet Address

	relayerRegistrationSMC        Address
	relayerRegistrationSMCTestnet Address
	lendingRegistrationSMC        Address
	lendingRegistrationSMCTestnet Address

	ignoreSignerCheckBlockArray map[uint64]struct{}

	blacklist map[Address]struct{}
}

// variables for specific networks, copy values from MaintnetConstant to pass tests
var (
	BlackListHFNumber = MaintnetConstant.blackListHFNumber
	MaxMasternodesV2  = MaintnetConstant.maxMasternodesV2 // Last v1 masternodes

	TIP2019Block                  = MaintnetConstant.tip2019Block
	TIPSigning                    = MaintnetConstant.tipSigning
	TIPRandomize                  = MaintnetConstant.tipRandomize
	TIPNoHalvingMNReward          = MaintnetConstant.tipNoHalvingMNReward
	TIPXDCX                       = MaintnetConstant.tipXDCX
	TIPXDCXLending                = MaintnetConstant.tipXDCXLending
	TIPXDCXCancellationFee        = MaintnetConstant.tipXDCXCancellationFee
	TIPXDCXCancellationFeeTestnet = MaintnetConstant.tipXDCXCancellationFeeTestnet
	TIPTRC21Fee                   = MaintnetConstant.tipTRC21Fee
	TIPTRC21FeeTestnet            = MaintnetConstant.tipTRC21FeeTestnet
	TIPIncreaseMasternodes        = MaintnetConstant.tipIncreaseMasternodes
	BerlinBlock                   = MaintnetConstant.berlinBlock
	LondonBlock                   = MaintnetConstant.londonBlock
	MergeBlock                    = MaintnetConstant.mergeBlock
	ShanghaiBlock                 = MaintnetConstant.shanghaiBlock
	BlockNumberGas50x             = MaintnetConstant.blockNumberGas50x
	TIPXDCXMinerDisable           = MaintnetConstant.tipXDCXMinerDisable
	TIPXDCXReceiverDisable        = MaintnetConstant.tipXDCXReceiverDisable
	Eip1559Block                  = MaintnetConstant.eip1559Block
	CancunBlock                   = MaintnetConstant.cancunBlock

	TRC21IssuerSMCTestNet = MaintnetConstant.trc21IssuerSMCTestNet
	TRC21IssuerSMC        = MaintnetConstant.trc21IssuerSMC
	XDCXListingSMC        = MaintnetConstant.xdcxListingSMC
	XDCXListingSMCTestNet = MaintnetConstant.xdcxListingSMCTestNet

	RelayerRegistrationSMC        = MaintnetConstant.relayerRegistrationSMC
	RelayerRegistrationSMCTestnet = MaintnetConstant.relayerRegistrationSMCTestnet
	LendingRegistrationSMC        = MaintnetConstant.lendingRegistrationSMC
	LendingRegistrationSMCTestnet = MaintnetConstant.lendingRegistrationSMCTestnet

	ignoreSignerCheckBlockArray = map[uint64]struct{}{}
	blacklist                   = map[Address]struct{}{}
)

<<<<<<< HEAD
var Rewound = uint64(0)

var TIP2019Block = big.NewInt(1)
var TIPSigning = big.NewInt(3000000)
var TIPRandomize = big.NewInt(3464000)

var TIPV2SwitchBlock = big.NewInt(80370000) // Target 2nd Oct 2024

var TIPIncreaseMasternodes = big.NewInt(5000000) // Upgrade MN Count at Block.
var TIPNoHalvingMNReward = big.NewInt(38383838)  // hardfork no halving masternodes reward
var BlackListHFNumber = uint64(38383838)
var TIPXDCX = big.NewInt(38383838)
var TIPXDCXLending = big.NewInt(38383838)
var TIPXDCXCancellationFee = big.NewInt(38383838)
var TIPXDCXCancellationFeeTestnet = big.NewInt(38383838)
var TIPXDCXMinerDisable = big.NewInt(80370000)    // Target 2nd Oct 2024
var TIPXDCXReceiverDisable = big.NewInt(80370900) // Target 2nd Oct 2024, safer to release after disable miner
var Eip1559Block = big.NewInt(9999999999)
var BerlinBlock = big.NewInt(76321000)   // Target 19th June 2024
var LondonBlock = big.NewInt(76321000)   // Target 19th June 2024
var MergeBlock = big.NewInt(76321000)    // Target 19th June 2024
var ShanghaiBlock = big.NewInt(76321000) // Target 19th June 2024

var TIPUpgradeReward = big.NewInt(9999999999)

var TIPXDCXTestnet = big.NewInt(38383838)
var IsTestnet bool = false
var Enable0xPrefix bool = true
var StoreRewardFolder string
var RollbackHash Hash
var BasePrice = big.NewInt(1000000000000000000)                       // 1
var RelayerLockedFund = big.NewInt(20000)                             // 20000 XDC
var RelayerFee = big.NewInt(1000000000000000)                         // 0.001
var XDCXBaseFee = big.NewInt(10000)                                   // 1 / XDCXBaseFee
var RelayerCancelFee = big.NewInt(100000000000000)                    // 0.0001
var XDCXBaseCancelFee = new(big.Int).Mul(XDCXBaseFee, big.NewInt(10)) // 1/ (XDCXBaseFee *10)
var RelayerLendingFee = big.NewInt(10000000000000000)                 // 0.01
var RelayerLendingCancelFee = big.NewInt(1000000000000000)            // 0.001
var BaseLendingInterest = big.NewInt(100000000)                       // 1e8

var MinGasPrice = big.NewInt(DefaultMinGasPrice)
var RelayerRegistrationSMC = "0x16c63b79f9C8784168103C0b74E6A59EC2de4a02"
var RelayerRegistrationSMCTestnet = "0xA1996F69f47ba14Cb7f661010A7C31974277958c"
var LendingRegistrationSMC = "0x7d761afd7ff65a79e4173897594a194e3c506e57"
var LendingRegistrationSMCTestnet = "0x28d7fC2Cf5c18203aaCD7459EFC6Af0643C97bE8"
var TRC21IssuerSMCTestNet = HexToAddress("0x0E2C88753131CE01c7551B726b28BFD04e44003F")
var TRC21IssuerSMC = HexToAddress("0x8c0faeb5C6bEd2129b8674F262Fd45c4e9468bee")
var XDCXListingSMC = HexToAddress("0xDE34dD0f536170993E8CFF639DdFfCF1A85D3E53")
var XDCXListingSMCTestNet = HexToAddress("0x14B2Bf043b9c31827A472CE4F94294fE9a6277e0")
var TRC21GasPriceBefore = big.NewInt(2500)
var TRC21GasPrice = big.NewInt(250000000)
var RateTopUp = big.NewInt(90) // 90%
var BaseTopUp = big.NewInt(100)
var BaseRecall = big.NewInt(100)
var TIPTRC21Fee = big.NewInt(38383838)
var TIPTRC21FeeTestnet = big.NewInt(38383838)
var BlockNumberGas50x = big.NewInt(80370000) // Target 2nd Oct 2024
var LimitTimeFinality = uint64(30)           // limit in 30 block

var IgnoreSignerCheckBlockArray = map[uint64]bool{
	uint64(1032300):  true,
	uint64(1033200):  true,
	uint64(27307800): true,
	uint64(28270800): true,
=======
func IsIgnoreSignerCheckBlock(blockNumber uint64) bool {
	_, ok := ignoreSignerCheckBlockArray[blockNumber]
	return ok
}

func IsInBlacklist(address *Address) bool {
	if address == nil {
		return false
	}
	_, ok := blacklist[*address]
	return ok
>>>>>>> 6f22270b
}

func CopyConstans(chainID uint64) {
	var c *constant
	if chainID == MaintnetConstant.chainID {
		c = &MaintnetConstant
	} else if chainID == TestnetConstant.chainID {
		c = &TestnetConstant
	} else if chainID == DevnetConstant.chainID {
		c = &DevnetConstant
	} else if chainID == localConstant.chainID {
		c = &localConstant
	} else {
		return
	}

	MaxMasternodesV2 = c.maxMasternodesV2
	BlackListHFNumber = c.blackListHFNumber
	TIP2019Block = c.tip2019Block
	TIPSigning = c.tipSigning
	TIPRandomize = c.tipRandomize
	TIPNoHalvingMNReward = c.tipNoHalvingMNReward
	TIPXDCX = c.tipXDCX
	TIPXDCXLending = c.tipXDCXLending
	TIPXDCXCancellationFee = c.tipXDCXCancellationFee
	TIPXDCXCancellationFeeTestnet = c.tipXDCXCancellationFeeTestnet
	TIPTRC21Fee = c.tipTRC21Fee
	TIPTRC21FeeTestnet = c.tipTRC21FeeTestnet
	TIPIncreaseMasternodes = c.tipIncreaseMasternodes
	BerlinBlock = c.berlinBlock
	LondonBlock = c.londonBlock
	MergeBlock = c.mergeBlock
	ShanghaiBlock = c.shanghaiBlock
	BlockNumberGas50x = c.blockNumberGas50x
	TIPXDCXMinerDisable = c.tipXDCXMinerDisable
	TIPXDCXReceiverDisable = c.tipXDCXReceiverDisable
	Eip1559Block = c.eip1559Block
	CancunBlock = c.cancunBlock

	TRC21IssuerSMCTestNet = c.trc21IssuerSMCTestNet
	TRC21IssuerSMC = c.trc21IssuerSMC
	XDCXListingSMC = c.xdcxListingSMC
	XDCXListingSMCTestNet = c.xdcxListingSMCTestNet

	RelayerRegistrationSMC = c.relayerRegistrationSMC
	RelayerRegistrationSMCTestnet = c.relayerRegistrationSMCTestnet
	LendingRegistrationSMC = c.lendingRegistrationSMC
	LendingRegistrationSMCTestnet = c.lendingRegistrationSMCTestnet

	clear(ignoreSignerCheckBlockArray)
	maps.Copy(ignoreSignerCheckBlockArray, c.ignoreSignerCheckBlockArray)

	clear(blacklist)
	maps.Copy(blacklist, c.blacklist)
}<|MERGE_RESOLUTION|>--- conflicted
+++ resolved
@@ -89,6 +89,7 @@
 	TIPV2SwitchBlock              *big.Int
 	tipXDCXMinerDisable           *big.Int
 	tipXDCXReceiverDisable        *big.Int
+	tipUpgradeReward              *big.Int
 	eip1559Block                  *big.Int
 	cancunBlock                   *big.Int
 
@@ -130,6 +131,7 @@
 	BlockNumberGas50x             = MaintnetConstant.blockNumberGas50x
 	TIPXDCXMinerDisable           = MaintnetConstant.tipXDCXMinerDisable
 	TIPXDCXReceiverDisable        = MaintnetConstant.tipXDCXReceiverDisable
+	TIPUpgradeReward              = MaintnetConstant.tipUpgradeReward
 	Eip1559Block                  = MaintnetConstant.eip1559Block
 	CancunBlock                   = MaintnetConstant.cancunBlock
 
@@ -147,72 +149,6 @@
 	blacklist                   = map[Address]struct{}{}
 )
 
-<<<<<<< HEAD
-var Rewound = uint64(0)
-
-var TIP2019Block = big.NewInt(1)
-var TIPSigning = big.NewInt(3000000)
-var TIPRandomize = big.NewInt(3464000)
-
-var TIPV2SwitchBlock = big.NewInt(80370000) // Target 2nd Oct 2024
-
-var TIPIncreaseMasternodes = big.NewInt(5000000) // Upgrade MN Count at Block.
-var TIPNoHalvingMNReward = big.NewInt(38383838)  // hardfork no halving masternodes reward
-var BlackListHFNumber = uint64(38383838)
-var TIPXDCX = big.NewInt(38383838)
-var TIPXDCXLending = big.NewInt(38383838)
-var TIPXDCXCancellationFee = big.NewInt(38383838)
-var TIPXDCXCancellationFeeTestnet = big.NewInt(38383838)
-var TIPXDCXMinerDisable = big.NewInt(80370000)    // Target 2nd Oct 2024
-var TIPXDCXReceiverDisable = big.NewInt(80370900) // Target 2nd Oct 2024, safer to release after disable miner
-var Eip1559Block = big.NewInt(9999999999)
-var BerlinBlock = big.NewInt(76321000)   // Target 19th June 2024
-var LondonBlock = big.NewInt(76321000)   // Target 19th June 2024
-var MergeBlock = big.NewInt(76321000)    // Target 19th June 2024
-var ShanghaiBlock = big.NewInt(76321000) // Target 19th June 2024
-
-var TIPUpgradeReward = big.NewInt(9999999999)
-
-var TIPXDCXTestnet = big.NewInt(38383838)
-var IsTestnet bool = false
-var Enable0xPrefix bool = true
-var StoreRewardFolder string
-var RollbackHash Hash
-var BasePrice = big.NewInt(1000000000000000000)                       // 1
-var RelayerLockedFund = big.NewInt(20000)                             // 20000 XDC
-var RelayerFee = big.NewInt(1000000000000000)                         // 0.001
-var XDCXBaseFee = big.NewInt(10000)                                   // 1 / XDCXBaseFee
-var RelayerCancelFee = big.NewInt(100000000000000)                    // 0.0001
-var XDCXBaseCancelFee = new(big.Int).Mul(XDCXBaseFee, big.NewInt(10)) // 1/ (XDCXBaseFee *10)
-var RelayerLendingFee = big.NewInt(10000000000000000)                 // 0.01
-var RelayerLendingCancelFee = big.NewInt(1000000000000000)            // 0.001
-var BaseLendingInterest = big.NewInt(100000000)                       // 1e8
-
-var MinGasPrice = big.NewInt(DefaultMinGasPrice)
-var RelayerRegistrationSMC = "0x16c63b79f9C8784168103C0b74E6A59EC2de4a02"
-var RelayerRegistrationSMCTestnet = "0xA1996F69f47ba14Cb7f661010A7C31974277958c"
-var LendingRegistrationSMC = "0x7d761afd7ff65a79e4173897594a194e3c506e57"
-var LendingRegistrationSMCTestnet = "0x28d7fC2Cf5c18203aaCD7459EFC6Af0643C97bE8"
-var TRC21IssuerSMCTestNet = HexToAddress("0x0E2C88753131CE01c7551B726b28BFD04e44003F")
-var TRC21IssuerSMC = HexToAddress("0x8c0faeb5C6bEd2129b8674F262Fd45c4e9468bee")
-var XDCXListingSMC = HexToAddress("0xDE34dD0f536170993E8CFF639DdFfCF1A85D3E53")
-var XDCXListingSMCTestNet = HexToAddress("0x14B2Bf043b9c31827A472CE4F94294fE9a6277e0")
-var TRC21GasPriceBefore = big.NewInt(2500)
-var TRC21GasPrice = big.NewInt(250000000)
-var RateTopUp = big.NewInt(90) // 90%
-var BaseTopUp = big.NewInt(100)
-var BaseRecall = big.NewInt(100)
-var TIPTRC21Fee = big.NewInt(38383838)
-var TIPTRC21FeeTestnet = big.NewInt(38383838)
-var BlockNumberGas50x = big.NewInt(80370000) // Target 2nd Oct 2024
-var LimitTimeFinality = uint64(30)           // limit in 30 block
-
-var IgnoreSignerCheckBlockArray = map[uint64]bool{
-	uint64(1032300):  true,
-	uint64(1033200):  true,
-	uint64(27307800): true,
-	uint64(28270800): true,
-=======
 func IsIgnoreSignerCheckBlock(blockNumber uint64) bool {
 	_, ok := ignoreSignerCheckBlockArray[blockNumber]
 	return ok
@@ -224,7 +160,6 @@
 	}
 	_, ok := blacklist[*address]
 	return ok
->>>>>>> 6f22270b
 }
 
 func CopyConstans(chainID uint64) {
