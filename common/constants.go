// Notice: this file only saves const variables for all network.
// Please run the following commands after modify this file:
//     cp common/constants.go common/constants/constants.go.testnet
//     cp common/constants.go common/constants/constants.go.devnet
//     cp common/constants.go common/constants/constants.go.local

package common

// const variables for all network.
const (
	RewardMasterPercent        = 90
	RewardVoterPercent         = 0
	RewardFoundationPercent    = 10
	EpocBlockSecret            = 800
	EpocBlockOpening           = 850
	EpocBlockRandomize         = 900
	MaxMasternodes             = 18
	LimitPenaltyEpoch          = 4
	LimitPenaltyEpochV2        = 0
	LimitThresholdNonceInQueue = 10
	DefaultMinGasPrice         = 250000000
	MergeSignRange             = 15
	RangeReturnSigner          = 150
	MinimunMinerBlockPerEpoch  = 1
	BlocksPerYearTest          = uint64(200000)
	BlocksPerYear              = uint64(15768000)
	OneYear                    = uint64(365 * 86400)
	LiquidateLendingTradeBlock = uint64(100)
	LimitTimeFinality          = uint64(30) // limit in 30 block

	HexSignMethod = "e341eaa4"
	HexSetSecret  = "34d38600"
	HexSetOpening = "e11f5ba2"
<<<<<<< HEAD
)

// variables for all network.
var (
	IsTestnet      bool = false
	Enable0xPrefix bool = true

	Rewound = uint64(0)

	RollbackHash Hash

	StoreRewardFolder string

	TRC21GasPriceBefore = big.NewInt(2500)
	TRC21GasPrice       = big.NewInt(250000000)
	MinGasPrice         = big.NewInt(DefaultMinGasPrice)

	// XDCx and XDCxlending
	BasePrice         = big.NewInt(1000000000000000000)               // 1
	RelayerLockedFund = big.NewInt(20000)                             // 20000 XDC
	XDCXBaseFee       = big.NewInt(10000)                             // 1 / XDCXBaseFee
	XDCXBaseCancelFee = new(big.Int).Mul(XDCXBaseFee, big.NewInt(10)) // 1/ (XDCXBaseFee *10)

	// XDCx
	RelayerFee       = big.NewInt(1000000000000000) // 0.001
	RelayerCancelFee = big.NewInt(100000000000000)  // 0.0001

	// XDCxlending
	RateTopUp               = big.NewInt(90) // 90%
	BaseTopUp               = big.NewInt(100)
	BaseRecall              = big.NewInt(100)
	BaseLendingInterest     = big.NewInt(100000000)         // 1e8
	RelayerLendingFee       = big.NewInt(10000000000000000) // 0.01
	RelayerLendingCancelFee = big.NewInt(1000000000000000)  // 0.001
)

type constant struct {
	chainID           uint64
	blackListHFNumber uint64
	maxMasternodesV2  int // Last v1 masternodes

	tip2019Block                  *big.Int
	tipSigning                    *big.Int
	tipRandomize                  *big.Int
	tipNoHalvingMNReward          *big.Int // hardfork no halving masternodes reward
	tipXDCX                       *big.Int
	tipXDCXLending                *big.Int
	tipXDCXCancellationFee        *big.Int
	tipXDCXCancellationFeeTestnet *big.Int
	tipTRC21Fee                   *big.Int
	tipTRC21FeeTestnet            *big.Int
	tipIncreaseMasternodes        *big.Int // Upgrade MN Count at Block.
	berlinBlock                   *big.Int
	londonBlock                   *big.Int
	mergeBlock                    *big.Int
	shanghaiBlock                 *big.Int
	blockNumberGas50x             *big.Int
	TIPV2SwitchBlock              *big.Int
	tipXDCXMinerDisable           *big.Int
	tipXDCXReceiverDisable        *big.Int
	tipUpgradeReward              *big.Int
	eip1559Block                  *big.Int
	cancunBlock                   *big.Int

	trc21IssuerSMCTestNet Address
	trc21IssuerSMC        Address
	xdcxListingSMC        Address
	xdcxListingSMCTestNet Address

	relayerRegistrationSMC        Address
	relayerRegistrationSMCTestnet Address
	lendingRegistrationSMC        Address
	lendingRegistrationSMCTestnet Address

	ignoreSignerCheckBlockArray map[uint64]struct{}

	blacklist map[Address]struct{}
}

// variables for specific networks, copy values from MaintnetConstant to pass tests
var (
	BlackListHFNumber = MaintnetConstant.blackListHFNumber
	MaxMasternodesV2  = MaintnetConstant.maxMasternodesV2 // Last v1 masternodes

	TIP2019Block                  = MaintnetConstant.tip2019Block
	TIPSigning                    = MaintnetConstant.tipSigning
	TIPRandomize                  = MaintnetConstant.tipRandomize
	TIPNoHalvingMNReward          = MaintnetConstant.tipNoHalvingMNReward
	TIPXDCX                       = MaintnetConstant.tipXDCX
	TIPXDCXLending                = MaintnetConstant.tipXDCXLending
	TIPXDCXCancellationFee        = MaintnetConstant.tipXDCXCancellationFee
	TIPXDCXCancellationFeeTestnet = MaintnetConstant.tipXDCXCancellationFeeTestnet
	TIPTRC21Fee                   = MaintnetConstant.tipTRC21Fee
	TIPTRC21FeeTestnet            = MaintnetConstant.tipTRC21FeeTestnet
	TIPIncreaseMasternodes        = MaintnetConstant.tipIncreaseMasternodes
	BerlinBlock                   = MaintnetConstant.berlinBlock
	LondonBlock                   = MaintnetConstant.londonBlock
	MergeBlock                    = MaintnetConstant.mergeBlock
	ShanghaiBlock                 = MaintnetConstant.shanghaiBlock
	BlockNumberGas50x             = MaintnetConstant.blockNumberGas50x
	TIPXDCXMinerDisable           = MaintnetConstant.tipXDCXMinerDisable
	TIPXDCXReceiverDisable        = MaintnetConstant.tipXDCXReceiverDisable
	TIPUpgradeReward              = MaintnetConstant.tipUpgradeReward
	Eip1559Block                  = MaintnetConstant.eip1559Block
	CancunBlock                   = MaintnetConstant.cancunBlock

	TRC21IssuerSMCTestNet = MaintnetConstant.trc21IssuerSMCTestNet
	TRC21IssuerSMC        = MaintnetConstant.trc21IssuerSMC
	XDCXListingSMC        = MaintnetConstant.xdcxListingSMC
	XDCXListingSMCTestNet = MaintnetConstant.xdcxListingSMCTestNet

	RelayerRegistrationSMC        = MaintnetConstant.relayerRegistrationSMC
	RelayerRegistrationSMCTestnet = MaintnetConstant.relayerRegistrationSMCTestnet
	LendingRegistrationSMC        = MaintnetConstant.lendingRegistrationSMC
	LendingRegistrationSMCTestnet = MaintnetConstant.lendingRegistrationSMCTestnet

	ignoreSignerCheckBlockArray = map[uint64]struct{}{}
	blacklist                   = map[Address]struct{}{}
)

func IsIgnoreSignerCheckBlock(blockNumber uint64) bool {
	_, ok := ignoreSignerCheckBlockArray[blockNumber]
	return ok
}

func IsInBlacklist(address *Address) bool {
	if address == nil {
		return false
	}
	_, ok := blacklist[*address]
	return ok
}

func CopyConstans(chainID uint64) {
	var c *constant
	if chainID == MaintnetConstant.chainID {
		c = &MaintnetConstant
	} else if chainID == TestnetConstant.chainID {
		c = &TestnetConstant
	} else if chainID == DevnetConstant.chainID {
		c = &DevnetConstant
	} else if chainID == localConstant.chainID {
		c = &localConstant
	} else {
		return
	}

	MaxMasternodesV2 = c.maxMasternodesV2
	BlackListHFNumber = c.blackListHFNumber
	TIP2019Block = c.tip2019Block
	TIPSigning = c.tipSigning
	TIPRandomize = c.tipRandomize
	TIPNoHalvingMNReward = c.tipNoHalvingMNReward
	TIPXDCX = c.tipXDCX
	TIPXDCXLending = c.tipXDCXLending
	TIPXDCXCancellationFee = c.tipXDCXCancellationFee
	TIPXDCXCancellationFeeTestnet = c.tipXDCXCancellationFeeTestnet
	TIPTRC21Fee = c.tipTRC21Fee
	TIPTRC21FeeTestnet = c.tipTRC21FeeTestnet
	TIPIncreaseMasternodes = c.tipIncreaseMasternodes
	BerlinBlock = c.berlinBlock
	LondonBlock = c.londonBlock
	MergeBlock = c.mergeBlock
	ShanghaiBlock = c.shanghaiBlock
	BlockNumberGas50x = c.blockNumberGas50x
	TIPXDCXMinerDisable = c.tipXDCXMinerDisable
	TIPXDCXReceiverDisable = c.tipXDCXReceiverDisable
	TIPUpgradeReward = c.tipUpgradeReward
	Eip1559Block = c.eip1559Block
	CancunBlock = c.cancunBlock

	TRC21IssuerSMCTestNet = c.trc21IssuerSMCTestNet
	TRC21IssuerSMC = c.trc21IssuerSMC
	XDCXListingSMC = c.xdcxListingSMC
	XDCXListingSMCTestNet = c.xdcxListingSMCTestNet

	RelayerRegistrationSMC = c.relayerRegistrationSMC
	RelayerRegistrationSMCTestnet = c.relayerRegistrationSMCTestnet
	LendingRegistrationSMC = c.lendingRegistrationSMC
	LendingRegistrationSMCTestnet = c.lendingRegistrationSMCTestnet

	clear(ignoreSignerCheckBlockArray)
	maps.Copy(ignoreSignerCheckBlockArray, c.ignoreSignerCheckBlockArray)

	clear(blacklist)
	maps.Copy(blacklist, c.blacklist)
}
=======
)
>>>>>>> 8bd1c9ce
<|MERGE_RESOLUTION|>--- conflicted
+++ resolved
@@ -31,194 +31,4 @@
 	HexSignMethod = "e341eaa4"
 	HexSetSecret  = "34d38600"
 	HexSetOpening = "e11f5ba2"
-<<<<<<< HEAD
-)
-
-// variables for all network.
-var (
-	IsTestnet      bool = false
-	Enable0xPrefix bool = true
-
-	Rewound = uint64(0)
-
-	RollbackHash Hash
-
-	StoreRewardFolder string
-
-	TRC21GasPriceBefore = big.NewInt(2500)
-	TRC21GasPrice       = big.NewInt(250000000)
-	MinGasPrice         = big.NewInt(DefaultMinGasPrice)
-
-	// XDCx and XDCxlending
-	BasePrice         = big.NewInt(1000000000000000000)               // 1
-	RelayerLockedFund = big.NewInt(20000)                             // 20000 XDC
-	XDCXBaseFee       = big.NewInt(10000)                             // 1 / XDCXBaseFee
-	XDCXBaseCancelFee = new(big.Int).Mul(XDCXBaseFee, big.NewInt(10)) // 1/ (XDCXBaseFee *10)
-
-	// XDCx
-	RelayerFee       = big.NewInt(1000000000000000) // 0.001
-	RelayerCancelFee = big.NewInt(100000000000000)  // 0.0001
-
-	// XDCxlending
-	RateTopUp               = big.NewInt(90) // 90%
-	BaseTopUp               = big.NewInt(100)
-	BaseRecall              = big.NewInt(100)
-	BaseLendingInterest     = big.NewInt(100000000)         // 1e8
-	RelayerLendingFee       = big.NewInt(10000000000000000) // 0.01
-	RelayerLendingCancelFee = big.NewInt(1000000000000000)  // 0.001
-)
-
-type constant struct {
-	chainID           uint64
-	blackListHFNumber uint64
-	maxMasternodesV2  int // Last v1 masternodes
-
-	tip2019Block                  *big.Int
-	tipSigning                    *big.Int
-	tipRandomize                  *big.Int
-	tipNoHalvingMNReward          *big.Int // hardfork no halving masternodes reward
-	tipXDCX                       *big.Int
-	tipXDCXLending                *big.Int
-	tipXDCXCancellationFee        *big.Int
-	tipXDCXCancellationFeeTestnet *big.Int
-	tipTRC21Fee                   *big.Int
-	tipTRC21FeeTestnet            *big.Int
-	tipIncreaseMasternodes        *big.Int // Upgrade MN Count at Block.
-	berlinBlock                   *big.Int
-	londonBlock                   *big.Int
-	mergeBlock                    *big.Int
-	shanghaiBlock                 *big.Int
-	blockNumberGas50x             *big.Int
-	TIPV2SwitchBlock              *big.Int
-	tipXDCXMinerDisable           *big.Int
-	tipXDCXReceiverDisable        *big.Int
-	tipUpgradeReward              *big.Int
-	eip1559Block                  *big.Int
-	cancunBlock                   *big.Int
-
-	trc21IssuerSMCTestNet Address
-	trc21IssuerSMC        Address
-	xdcxListingSMC        Address
-	xdcxListingSMCTestNet Address
-
-	relayerRegistrationSMC        Address
-	relayerRegistrationSMCTestnet Address
-	lendingRegistrationSMC        Address
-	lendingRegistrationSMCTestnet Address
-
-	ignoreSignerCheckBlockArray map[uint64]struct{}
-
-	blacklist map[Address]struct{}
-}
-
-// variables for specific networks, copy values from MaintnetConstant to pass tests
-var (
-	BlackListHFNumber = MaintnetConstant.blackListHFNumber
-	MaxMasternodesV2  = MaintnetConstant.maxMasternodesV2 // Last v1 masternodes
-
-	TIP2019Block                  = MaintnetConstant.tip2019Block
-	TIPSigning                    = MaintnetConstant.tipSigning
-	TIPRandomize                  = MaintnetConstant.tipRandomize
-	TIPNoHalvingMNReward          = MaintnetConstant.tipNoHalvingMNReward
-	TIPXDCX                       = MaintnetConstant.tipXDCX
-	TIPXDCXLending                = MaintnetConstant.tipXDCXLending
-	TIPXDCXCancellationFee        = MaintnetConstant.tipXDCXCancellationFee
-	TIPXDCXCancellationFeeTestnet = MaintnetConstant.tipXDCXCancellationFeeTestnet
-	TIPTRC21Fee                   = MaintnetConstant.tipTRC21Fee
-	TIPTRC21FeeTestnet            = MaintnetConstant.tipTRC21FeeTestnet
-	TIPIncreaseMasternodes        = MaintnetConstant.tipIncreaseMasternodes
-	BerlinBlock                   = MaintnetConstant.berlinBlock
-	LondonBlock                   = MaintnetConstant.londonBlock
-	MergeBlock                    = MaintnetConstant.mergeBlock
-	ShanghaiBlock                 = MaintnetConstant.shanghaiBlock
-	BlockNumberGas50x             = MaintnetConstant.blockNumberGas50x
-	TIPXDCXMinerDisable           = MaintnetConstant.tipXDCXMinerDisable
-	TIPXDCXReceiverDisable        = MaintnetConstant.tipXDCXReceiverDisable
-	TIPUpgradeReward              = MaintnetConstant.tipUpgradeReward
-	Eip1559Block                  = MaintnetConstant.eip1559Block
-	CancunBlock                   = MaintnetConstant.cancunBlock
-
-	TRC21IssuerSMCTestNet = MaintnetConstant.trc21IssuerSMCTestNet
-	TRC21IssuerSMC        = MaintnetConstant.trc21IssuerSMC
-	XDCXListingSMC        = MaintnetConstant.xdcxListingSMC
-	XDCXListingSMCTestNet = MaintnetConstant.xdcxListingSMCTestNet
-
-	RelayerRegistrationSMC        = MaintnetConstant.relayerRegistrationSMC
-	RelayerRegistrationSMCTestnet = MaintnetConstant.relayerRegistrationSMCTestnet
-	LendingRegistrationSMC        = MaintnetConstant.lendingRegistrationSMC
-	LendingRegistrationSMCTestnet = MaintnetConstant.lendingRegistrationSMCTestnet
-
-	ignoreSignerCheckBlockArray = map[uint64]struct{}{}
-	blacklist                   = map[Address]struct{}{}
-)
-
-func IsIgnoreSignerCheckBlock(blockNumber uint64) bool {
-	_, ok := ignoreSignerCheckBlockArray[blockNumber]
-	return ok
-}
-
-func IsInBlacklist(address *Address) bool {
-	if address == nil {
-		return false
-	}
-	_, ok := blacklist[*address]
-	return ok
-}
-
-func CopyConstans(chainID uint64) {
-	var c *constant
-	if chainID == MaintnetConstant.chainID {
-		c = &MaintnetConstant
-	} else if chainID == TestnetConstant.chainID {
-		c = &TestnetConstant
-	} else if chainID == DevnetConstant.chainID {
-		c = &DevnetConstant
-	} else if chainID == localConstant.chainID {
-		c = &localConstant
-	} else {
-		return
-	}
-
-	MaxMasternodesV2 = c.maxMasternodesV2
-	BlackListHFNumber = c.blackListHFNumber
-	TIP2019Block = c.tip2019Block
-	TIPSigning = c.tipSigning
-	TIPRandomize = c.tipRandomize
-	TIPNoHalvingMNReward = c.tipNoHalvingMNReward
-	TIPXDCX = c.tipXDCX
-	TIPXDCXLending = c.tipXDCXLending
-	TIPXDCXCancellationFee = c.tipXDCXCancellationFee
-	TIPXDCXCancellationFeeTestnet = c.tipXDCXCancellationFeeTestnet
-	TIPTRC21Fee = c.tipTRC21Fee
-	TIPTRC21FeeTestnet = c.tipTRC21FeeTestnet
-	TIPIncreaseMasternodes = c.tipIncreaseMasternodes
-	BerlinBlock = c.berlinBlock
-	LondonBlock = c.londonBlock
-	MergeBlock = c.mergeBlock
-	ShanghaiBlock = c.shanghaiBlock
-	BlockNumberGas50x = c.blockNumberGas50x
-	TIPXDCXMinerDisable = c.tipXDCXMinerDisable
-	TIPXDCXReceiverDisable = c.tipXDCXReceiverDisable
-	TIPUpgradeReward = c.tipUpgradeReward
-	Eip1559Block = c.eip1559Block
-	CancunBlock = c.cancunBlock
-
-	TRC21IssuerSMCTestNet = c.trc21IssuerSMCTestNet
-	TRC21IssuerSMC = c.trc21IssuerSMC
-	XDCXListingSMC = c.xdcxListingSMC
-	XDCXListingSMCTestNet = c.xdcxListingSMCTestNet
-
-	RelayerRegistrationSMC = c.relayerRegistrationSMC
-	RelayerRegistrationSMCTestnet = c.relayerRegistrationSMCTestnet
-	LendingRegistrationSMC = c.lendingRegistrationSMC
-	LendingRegistrationSMCTestnet = c.lendingRegistrationSMCTestnet
-
-	clear(ignoreSignerCheckBlockArray)
-	maps.Copy(ignoreSignerCheckBlockArray, c.ignoreSignerCheckBlockArray)
-
-	clear(blacklist)
-	maps.Copy(blacklist, c.blacklist)
-}
-=======
-)
->>>>>>> 8bd1c9ce
+)