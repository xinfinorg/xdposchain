--- conflicted
+++ resolved
@@ -20,6 +20,7 @@
 	"bytes"
 	"container/heap"
 	"errors"
+
 	"github.com/ethereum/go-ethereum/common"
 	"github.com/ethereum/go-ethereum/rlp"
 )
@@ -105,7 +106,7 @@
 // trie, which can be resumed at a later invocation.
 type nodeIteratorState struct {
 	hash    common.Hash // Hash of the node being iterated (nil if not standalone)
-	node    Node        // Trie node being iterated
+	node    node        // Trie node being iterated
 	parent  common.Hash // Hash of the first full ancestor node (nil if current is the root)
 	index   int         // Child to be processed next
 	pathlen int         // Length of the path to this node
@@ -131,7 +132,7 @@
 	return "seek error: " + e.err.Error()
 }
 
-func NewNodeIterator(trie *Trie, start []byte) NodeIterator {
+func newNodeIterator(trie *Trie, start []byte) NodeIterator {
 	if trie.Hash() == emptyState {
 		return new(nodeIterator)
 	}
@@ -169,7 +170,7 @@
 
 func (it *nodeIterator) LeafBlob() []byte {
 	if len(it.stack) > 0 {
-		if node, ok := it.stack[len(it.stack)-1].node.(ValueNode); ok {
+		if node, ok := it.stack[len(it.stack)-1].node.(valueNode); ok {
 			return []byte(node)
 		}
 	}
@@ -178,10 +179,6 @@
 
 func (it *nodeIterator) LeafProof() [][]byte {
 	if len(it.stack) > 0 {
-<<<<<<< HEAD
-		if _, ok := it.stack[len(it.stack)-1].node.(ValueNode); ok {
-			return hexToKeybytes(it.path)
-=======
 		if _, ok := it.stack[len(it.stack)-1].node.(valueNode); ok {
 			hasher := newHasher(0, 0, nil)
 			proofs := make([][]byte, 0, len(it.stack))
@@ -196,7 +193,6 @@
 				}
 			}
 			return proofs
->>>>>>> 225171a4
 		}
 	}
 	panic("not at leaf")
@@ -295,7 +291,7 @@
 }
 
 func (st *nodeIteratorState) resolve(tr *Trie, path []byte) error {
-	if hash, ok := st.node.(HashNode); ok {
+	if hash, ok := st.node.(hashNode); ok {
 		resolved, err := tr.resolveHash(hash, path)
 		if err != nil {
 			return err
@@ -308,12 +304,12 @@
 
 func (it *nodeIterator) nextChild(parent *nodeIteratorState, ancestor common.Hash) (*nodeIteratorState, []byte, bool) {
 	switch node := parent.node.(type) {
-	case *FullNode:
-		// Full Node, move to the first non-nil child.
+	case *fullNode:
+		// Full node, move to the first non-nil child.
 		for i := parent.index + 1; i < len(node.Children); i++ {
 			child := node.Children[i]
 			if child != nil {
-				hash, _ := child.Cache()
+				hash, _ := child.cache()
 				state := &nodeIteratorState{
 					hash:    common.BytesToHash(hash),
 					node:    child,
@@ -326,10 +322,10 @@
 				return state, path, true
 			}
 		}
-	case *ShortNode:
+	case *shortNode:
 		// Short node, return the pointer singleton child
 		if parent.index < 0 {
-			hash, _ := node.Val.Cache()
+			hash, _ := node.Val.cache()
 			state := &nodeIteratorState{
 				hash:    common.BytesToHash(hash),
 				node:    node.Val,
