package engine_v2

import (
	"errors"
	"fmt"
	"math/big"
	"strconv"
	"strings"
	"sync"
	"time"

	"github.com/XinFinOrg/XDPoSChain/common"
	"github.com/XinFinOrg/XDPoSChain/consensus"
	"github.com/XinFinOrg/XDPoSChain/consensus/XDPoS/utils"
	"github.com/XinFinOrg/XDPoSChain/core/types"
	"github.com/XinFinOrg/XDPoSChain/log"
)

// Once Hot stuff voting rule has verified, this node can then send vote
func (x *XDPoS_v2) sendVote(chainReader consensus.ChainReader, blockInfo *types.BlockInfo) error {
	// First step: Update the highest Voted round
	// Second step: Generate the signature by using node's private key(The signature is the blockInfo signature)
	// Third step: Construct the vote struct with the above signature & blockinfo struct
	// Forth step: Send the vote to broadcast channel

	epochSwitchInfo, err := x.getEpochSwitchInfo(chainReader, nil, blockInfo.Hash)
	if err != nil {
		log.Error("getEpochSwitchInfo when sending out Vote", "BlockInfoHash", blockInfo.Hash, "Error", err)
		return err
	}
	epochSwitchNumber := epochSwitchInfo.EpochSwitchBlockInfo.Number.Uint64()
	gapNumber := epochSwitchNumber - epochSwitchNumber%x.config.Epoch - x.config.Gap
	signedHash, err := x.signSignature(types.VoteSigHash(&types.VoteForSign{
		ProposedBlockInfo: blockInfo,
		GapNumber:         gapNumber,
	}))
	if err != nil {
		log.Error("signSignature when sending out Vote", "BlockInfoHash", blockInfo.Hash, "Error", err)
		return err
	}

	x.highestVotedRound = x.currentRound
	voteMsg := &types.Vote{
		ProposedBlockInfo: blockInfo,
		Signature:         signedHash,
		GapNumber:         gapNumber,
	}

	err = x.voteHandler(chainReader, voteMsg)
	if err != nil {
		log.Error("sendVote error", "BlockInfoHash", blockInfo.Hash, "Error", err)
		return err
	}
	x.broadcastToBftChannel(voteMsg)
	return nil
}

func (x *XDPoS_v2) voteHandler(chain consensus.ChainReader, voteMsg *types.Vote) error {
	// checkRoundNumber
	if (voteMsg.ProposedBlockInfo.Round != x.currentRound) && (voteMsg.ProposedBlockInfo.Round != x.currentRound+1) {
		return &utils.ErrIncomingMessageRoundTooFarFromCurrentRound{
			Type:          "vote",
			IncomingRound: voteMsg.ProposedBlockInfo.Round,
			CurrentRound:  x.currentRound,
		}
	}

	if x.votePoolCollectionTime.IsZero() {
		log.Info("[voteHandler] set vote pool time", "round", x.currentRound)
		x.votePoolCollectionTime = time.Now()
	}

	// Collect vote
	numberOfVotesInPool, pooledVotes := x.votePool.Add(voteMsg)
	log.Debug("[voteHandler] collect votes", "number", numberOfVotesInPool)
	go x.ForensicsProcessor.DetectEquivocationInVotePool(voteMsg, x.votePool)
	go x.ForensicsProcessor.ProcessVoteEquivocation(chain, x, voteMsg)

	epochInfo, err := x.getEpochSwitchInfo(chain, nil, voteMsg.ProposedBlockInfo.Hash)
	if err != nil {
<<<<<<< HEAD
		return &utils.ErrIncomingMessageBlockNotFound{
			Type:                "vote",
			IncomingBlockHash:   voteMsg.ProposedBlockInfo.Hash,
			IncomingBlockNumber: voteMsg.ProposedBlockInfo.Number,
			Err:                 err,
		}
=======
		log.Error("[voteHandler] Error when getting epoch switch Info", "error", err)
		return errors.New("fail on voteHandler due to failure in getting epoch switch info")
>>>>>>> 017dcdd7
	}

	certThreshold := x.config.V2.Config(uint64(voteMsg.ProposedBlockInfo.Round)).CertThreshold
	thresholdReached := float64(numberOfVotesInPool) >= float64(epochInfo.MasternodesLen)*certThreshold
	if thresholdReached {
		log.Info(fmt.Sprintf("[voteHandler] Vote pool threashold reached: %v, number of items in the pool: %v", thresholdReached, numberOfVotesInPool))

		// Check if the block already exist, otherwise we try luck with the next vote
		proposedBlockHeader := chain.GetHeaderByHash(voteMsg.ProposedBlockInfo.Hash)
		if proposedBlockHeader == nil {
			log.Info("[voteHandler] The proposed block from vote message does not exist yet, wait for the next vote to try again", "blockNum", voteMsg.ProposedBlockInfo.Number, "Hash", voteMsg.ProposedBlockInfo.Hash, "Round", voteMsg.ProposedBlockInfo.Round)
			return nil
		}

		err := x.VerifyBlockInfo(chain, voteMsg.ProposedBlockInfo, nil)
		if err != nil {
			return err
		}

		x.verifyVotes(chain, pooledVotes, proposedBlockHeader)

		err = x.onVotePoolThresholdReached(chain, pooledVotes, voteMsg, proposedBlockHeader)
		if err != nil {
			return err
		}
		elapsed := time.Since(x.votePoolCollectionTime)
		log.Info("[voteHandler] time cost from receive first vote under QC create", "elapsed", elapsed)
		x.votePoolCollectionTime = time.Time{}
	}

	return nil
}

func (x *XDPoS_v2) verifyVotes(chain consensus.ChainReader, votes map[common.Hash]utils.PoolObj, header *types.Header) {
	masternodes := x.GetMasternodes(chain, header)
	start := time.Now()
	emptySigner := common.Address{}
	// Filter out non-Master nodes signatures
	var wg sync.WaitGroup
	wg.Add(len(votes))
	for h, vote := range votes {
		go func(hash common.Hash, v *types.Vote) {
			defer wg.Done()
			signerAddress := v.GetSigner()
			if signerAddress != emptySigner {
				// verify that signer belongs to the final masternodes, we have not do so in previous steps
				if len(masternodes) == 0 {
					log.Error("[verifyVotes] empty masternode list detected when verifying message signatures")
				}
				for _, mn := range masternodes {
					if mn == signerAddress {
						return
					}
				}
				// if signer does not belong to final masternodes, we remove the signer
				v.SetSigner(emptySigner)
				log.Debug("[verifyVotes] find a vote does not belong to final masternodes", "signer", signerAddress)
				return
			}
			signedVote := types.VoteSigHash(&types.VoteForSign{
				ProposedBlockInfo: v.ProposedBlockInfo,
				GapNumber:         v.GapNumber,
			})
			verified, masterNode, err := x.verifyMsgSignature(signedVote, v.Signature, masternodes)
			if err != nil {
				log.Warn("[verifyVotes] error while verifying vote signature", "error", err.Error())
				return
			}

			if !verified {
				log.Warn("[verifyVotes] non-verified vote signature", "verified", verified)
				return
			}
			v.SetSigner(masterNode)
		}(h, vote.(*types.Vote))
	}
	wg.Wait()
	elapsed := time.Since(start)
	log.Debug("[verifyVotes] verify message signatures of vote pool took", "elapsed", elapsed)
}

/*
Function that will be called by votePool when it reached threshold.
In the engine v2, we will need to generate and process QC
*/
func (x *XDPoS_v2) onVotePoolThresholdReached(chain consensus.ChainReader, pooledVotes map[common.Hash]utils.PoolObj, currentVoteMsg utils.PoolObj, proposedBlockHeader *types.Header) error {
	// The signature list may contain empty entey. we only care the ones with values
	var validSignatures []types.Signature
	emptySigner := common.Address{}
	for _, vote := range pooledVotes {
		if vote.GetSigner() != emptySigner {
			validSignatures = append(validSignatures, vote.(*types.Vote).Signature)
		}
	}

	epochInfo, err := x.getEpochSwitchInfo(chain, nil, currentVoteMsg.(*types.Vote).ProposedBlockInfo.Hash)
	if err != nil {
		log.Error("[voteHandler] Error when getting epoch switch Info", "error", err)
		return errors.New("fail on voteHandler due to failure in getting epoch switch info")
	}

	// Skip and wait for the next vote to process again if valid votes is less than what we required
	certThreshold := x.config.V2.Config(uint64(currentVoteMsg.(*types.Vote).ProposedBlockInfo.Round)).CertThreshold
	if float64(len(validSignatures)) < float64(epochInfo.MasternodesLen)*certThreshold {
		log.Warn("[onVotePoolThresholdReached] Not enough valid signatures to generate QC", "VotesSignaturesAfterFilter", validSignatures, "NumberOfValidVotes", len(validSignatures), "NumberOfVotes", len(pooledVotes))
		return nil
	}
	// Genrate QC
	quorumCert := &types.QuorumCert{
		ProposedBlockInfo: currentVoteMsg.(*types.Vote).ProposedBlockInfo,
		Signatures:        validSignatures,
		GapNumber:         currentVoteMsg.(*types.Vote).GapNumber,
	}
	err = x.processQC(chain, quorumCert)
	if err != nil {
		log.Error("Error while processing QC in the Vote handler after reaching pool threshold, ", err)
		return err
	}
	log.Info("Successfully processed the vote and produced QC!", "QcRound", quorumCert.ProposedBlockInfo.Round, "QcNumOfSig", len(quorumCert.Signatures), "QcHash", quorumCert.ProposedBlockInfo.Hash, "QcNumber", quorumCert.ProposedBlockInfo.Number.Uint64())
	return nil
}

// Hot stuff rule to decide whether this node is eligible to vote for the received block
func (x *XDPoS_v2) verifyVotingRule(blockChainReader consensus.ChainReader, blockInfo *types.BlockInfo, quorumCert *types.QuorumCert) (bool, error) {
	// Make sure this node has not voted for this round.
	if x.currentRound <= x.highestVotedRound {
		log.Info("Failed to pass the voting rule verification, currentRound is not large then highestVoteRound", "x.currentRound", x.currentRound, "x.highestVotedRound", x.highestVotedRound)
		return false, nil
	}
	/*
		HotStuff Voting rule:
		header's round == local current round, AND (one of the following two:)
		header's block extends lockQuorumCert's ProposedBlockInfo (we need a isExtending(block_a, block_b) function), OR
		header's QC's ProposedBlockInfo.Round > lockQuorumCert's ProposedBlockInfo.Round
	*/
	if blockInfo.Round != x.currentRound {
		log.Info("Failed to pass the voting rule verification, blockRound is not equal currentRound", "x.currentRound", x.currentRound, "blockInfo.Round", blockInfo.Round)
		return false, nil
	}
	// XDPoS v1.0 switch to v2.0, the proposed block can always pass voting rule
	if x.lockQuorumCert == nil {
		return true, nil
	}

	if quorumCert.ProposedBlockInfo.Round > x.lockQuorumCert.ProposedBlockInfo.Round {
		return true, nil
	}

	isExtended, err := x.isExtendingFromAncestor(blockChainReader, blockInfo, x.lockQuorumCert.ProposedBlockInfo)
	if err != nil {
		log.Error("Failed to pass the voting rule verification, error on isExtendingFromAncestor", "err", err, "blockInfo", blockInfo, "x.lockQuorumCert.ProposedBlockInfo", x.lockQuorumCert.ProposedBlockInfo)
		return false, err
	}

	if !isExtended {
		log.Warn("Failed to pass the voting rule verification, block is not extended from ancestor", "blockInfo", blockInfo, "x.lockQuorumCert.ProposedBlockInfo", x.lockQuorumCert.ProposedBlockInfo)
		return false, nil
	}

	return true, nil
}

func (x *XDPoS_v2) isExtendingFromAncestor(blockChainReader consensus.ChainReader, currentBlock *types.BlockInfo, ancestorBlock *types.BlockInfo) (bool, error) {
	blockNumDiff := int(big.NewInt(0).Sub(currentBlock.Number, ancestorBlock.Number).Int64())

	nextBlockHash := currentBlock.Hash
	for i := 0; i < blockNumDiff; i++ {
		parentBlock := blockChainReader.GetHeaderByHash(nextBlockHash)
		if parentBlock == nil {
			return false, fmt.Errorf("could not find its parent block when checking whether currentBlock %v with hash %v is extending from the ancestorBlock %v", currentBlock.Number, currentBlock.Hash, ancestorBlock.Number)
		} else {
			nextBlockHash = parentBlock.ParentHash
		}
		log.Debug("[isExtendingFromAncestor] Found parent block", "CurrentBlockHash", currentBlock.Hash, "ParentHash", nextBlockHash)
	}

	if nextBlockHash == ancestorBlock.Hash {
		return true, nil
	}
	return false, nil
}

func (x *XDPoS_v2) hygieneVotePool() {
	x.lock.RLock()
	round := x.currentRound
	x.lock.RUnlock()
	votePoolKeys := x.votePool.PoolObjKeysList()

	// Extract round number
	for _, k := range votePoolKeys {
		keyedRound, err := strconv.ParseInt(strings.Split(k, ":")[0], 10, 64)
		if err != nil {
			log.Error("[hygieneVotePool] Error while trying to get keyedRound inside pool", "Error", err)
			continue
		}
		// Clean up any votes round that is 10 rounds older
		if keyedRound < int64(round)-utils.PoolHygieneRound {
			log.Debug("[hygieneVotePool] Cleaned vote poll at round", "Round", keyedRound, "currentRound", round, "Key", k)
			x.votePool.ClearByPoolKey(k)
		}
	}
}

func (x *XDPoS_v2) ReceivedVotes() map[string]map[common.Hash]utils.PoolObj {
	return x.votePool.Get()
}<|MERGE_RESOLUTION|>--- conflicted
+++ resolved
@@ -78,17 +78,12 @@
 
 	epochInfo, err := x.getEpochSwitchInfo(chain, nil, voteMsg.ProposedBlockInfo.Hash)
 	if err != nil {
-<<<<<<< HEAD
 		return &utils.ErrIncomingMessageBlockNotFound{
 			Type:                "vote",
 			IncomingBlockHash:   voteMsg.ProposedBlockInfo.Hash,
 			IncomingBlockNumber: voteMsg.ProposedBlockInfo.Number,
 			Err:                 err,
 		}
-=======
-		log.Error("[voteHandler] Error when getting epoch switch Info", "error", err)
-		return errors.New("fail on voteHandler due to failure in getting epoch switch info")
->>>>>>> 017dcdd7
 	}
 
 	certThreshold := x.config.V2.Config(uint64(voteMsg.ProposedBlockInfo.Round)).CertThreshold
