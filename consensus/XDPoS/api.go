--- conflicted
+++ resolved
@@ -117,7 +117,6 @@
 	return api.XDPoS.EngineV2.GetLatestCommittedBlockInfo()
 }
 
-<<<<<<< HEAD
 // Get current vote pool and timeout pool content and missing messages
 func (api *API) GetLatestPoolStatus() MessageStatus {
 	header := api.chain.CurrentHeader()
@@ -133,7 +132,8 @@
 	calculateSigners(info["timeout"], receivedTimeouts, masternodes)
 
 	return info
-=======
+}
+
 func (api *API) GetV2BlockByHeader(header *types.Header, uncle bool) *V2BlockInfo {
 	committed := false
 	latestCommittedBlock := api.XDPoS.EngineV2.GetLatestCommittedBlockInfo()
@@ -215,7 +215,6 @@
 	}
 
 	return api.GetV2BlockByHeader(header, uncle)
->>>>>>> 63a5dc4c
 }
 
 func (api *API) NetworkInformation() NetworkInformation {
