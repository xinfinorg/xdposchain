// Copyright 2016 The go-ethereum Authors
// This file is part of the go-ethereum library.
//
// The go-ethereum library is free software: you can redistribute it and/or modify
// it under the terms of the GNU Lesser General Public License as published by
// the Free Software Foundation, either version 3 of the License, or
// (at your option) any later version.
//
// The go-ethereum library is distributed in the hope that it will be useful,
// but WITHOUT ANY WARRANTY; without even the implied warranty of
// MERCHANTABILITY or FITNESS FOR A PARTICULAR PURPOSE. See the
// GNU Lesser General Public License for more details.
//
// You should have received a copy of the GNU Lesser General Public License
// along with the go-ethereum library. If not, see <http://www.gnu.org/licenses/>.

package params

import (
	"fmt"
)

const (
<<<<<<< HEAD
	VersionMajor = 2        // Major version component of the current release
	VersionMinor = 2        // Minor version component of the current release
	VersionPatch = 5        // Patch version component of the current release
	VersionMeta  = "stable" // Version metadata to append to the version string
=======
	VersionMajor = 2       // Major version component of the current release
	VersionMinor = 3       // Minor version component of the current release
	VersionPatch = 1       // Patch version component of the current release
	VersionMeta  = "beta1" // Version metadata to append to the version string
>>>>>>> 450a63fc
)

// Version holds the textual version string.
var Version = func() string {
	v := fmt.Sprintf("%d.%d.%d", VersionMajor, VersionMinor, VersionPatch)
	if VersionMeta != "" {
		v += "-" + VersionMeta
	}
	return v
}()

func VersionWithCommit(gitCommit string) string {
	vsn := Version
	if len(gitCommit) >= 8 {
		vsn += "-" + gitCommit[:8]
	}
	return vsn
}<|MERGE_RESOLUTION|>--- conflicted
+++ resolved
@@ -21,17 +21,10 @@
 )
 
 const (
-<<<<<<< HEAD
 	VersionMajor = 2        // Major version component of the current release
-	VersionMinor = 2        // Minor version component of the current release
-	VersionPatch = 5        // Patch version component of the current release
+	VersionMinor = 3        // Minor version component of the current release
+	VersionPatch = 0        // Patch version component of the current release
 	VersionMeta  = "stable" // Version metadata to append to the version string
-=======
-	VersionMajor = 2       // Major version component of the current release
-	VersionMinor = 3       // Minor version component of the current release
-	VersionPatch = 1       // Patch version component of the current release
-	VersionMeta  = "beta1" // Version metadata to append to the version string
->>>>>>> 450a63fc
 )
 
 // Version holds the textual version string.
