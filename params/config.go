--- conflicted
+++ resolved
@@ -56,7 +56,6 @@
 			TimeoutPeriod:        600,
 			MinePeriod:           2,
 		},
-<<<<<<< HEAD
 		8000: {
 			MaxMasternodes:       108,
 			SwitchRound:          8000,
@@ -73,8 +72,6 @@
 			TimeoutPeriod:        30,
 			MinePeriod:           2,
 		},
-=======
->>>>>>> 450a63fc
 	}
 
 	TestnetV2Configs = map[uint64]*V2Config{
