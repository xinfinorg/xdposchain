// Copyright 2016 The go-ethereum Authors
// This file is part of the go-ethereum library.
//
// The go-ethereum library is free software: you can redistribute it and/or modify
// it under the terms of the GNU Lesser General Public License as published by
// the Free Software Foundation, either version 3 of the License, or
// (at your option) any later version.
//
// The go-ethereum library is distributed in the hope that it will be useful,
// but WITHOUT ANY WARRANTY; without even the implied warranty of
// MERCHANTABILITY or FITNESS FOR A PARTICULAR PURPOSE. See the
// GNU Lesser General Public License for more details.
//
// You should have received a copy of the GNU Lesser General Public License
// along with the go-ethereum library. If not, see <http://www.gnu.org/licenses/>.

package params

import (
	"encoding/binary"
	"fmt"
	"math/big"

	"github.com/ethereum/go-ethereum/common"
	"github.com/ethereum/go-ethereum/crypto"
)

// Genesis hashes to enforce below configs on.
var (
	// TODO: do later here
	// MainnetGenesisHash = common.HexToHash("8d13370621558f4ed0da587934473c0404729f28b0ff1d50e5fdd840457a2f17") // Mainnet genesis hash to enforce below configs on
	// TestnetGenesisHash = common.HexToHash("dffc8ae3b45965404b4fd73ce7f0e13e822ac0fc23ce7e95b42bc5f1e57023a5") // Testnet genesis hash to enforce below configs on
	MainnetGenesisHash = common.HexToHash("0xd4e56740f876aef8c010b86a40d5f56745a118d0906a34e69aec8c0db1cb8fa3")
	TestnetGenesisHash = common.HexToHash("0x41941023680923e0fe4d74a34bdac8141f2540e3ae90623718e47d66d1ca4a2d")
	// RinkebyGenesisHash = common.HexToHash("0x6341fd3daf94b748c72ced5a5b26028f2474f5f00d824504e4fa37a75767e177")
	// GoerliGenesisHash  = common.HexToHash("0xbf7e331f7f7c1dd2e05159666b3bf8bc7a8a3a9eb1d518969eab529dd9b88c1a")
)

// TrustedCheckpoints associates each known checkpoint with the genesis hash of
// the chain it belongs to.
var TrustedCheckpoints = map[common.Hash]*TrustedCheckpoint{
	MainnetGenesisHash: MainnetTrustedCheckpoint,
	TestnetGenesisHash: TestnetTrustedCheckpoint,
	// RinkebyGenesisHash: RinkebyTrustedCheckpoint,
	// GoerliGenesisHash:  GoerliTrustedCheckpoint,
}

// CheckpointOracles associates each known checkpoint oracles with the genesis hash of
// the chain it belongs to.
var CheckpointOracles = map[common.Hash]*CheckpointOracleConfig{
	MainnetGenesisHash: MainnetCheckpointOracle,
	TestnetGenesisHash: TestnetCheckpointOracle,
	// RinkebyGenesisHash: RinkebyCheckpointOracle,
	// GoerliGenesisHash:  GoerliCheckpointOracle,
}

var (
	// MainnetChainConfig is the chain parameters to run a node on the main network.
	MainnetChainConfig = &ChainConfig{
		ChainID:             big.NewInt(1),
		HomesteadBlock:      big.NewInt(1150000),
		DAOForkBlock:        big.NewInt(1920000),
		DAOForkSupport:      true,
		EIP150Block:         big.NewInt(2463000),
		EIP150Hash:          common.HexToHash("0x2086799aeebeae135c246c65021c82b4e15a2c451340993aacfd2751886514f0"),
		EIP155Block:         big.NewInt(2675000),
		EIP158Block:         big.NewInt(2675000),
		ByzantiumBlock:      big.NewInt(4370000),
		ConstantinopleBlock: big.NewInt(7280000),
		PetersburgBlock:     big.NewInt(7280000),
		Ethash:              new(EthashConfig),
	}

	// MainnetTrustedCheckpoint contains the light client trusted checkpoint for the main network.
	MainnetTrustedCheckpoint = &TrustedCheckpoint{
		SectionIndex: 246,
		SectionHead:  common.HexToHash("0xb86fbe8a2b1f3c576d06fe1721cd976f98ac1cbf1823da16ef74811e85fd44ac"),
		CHTRoot:      common.HexToHash("0xe99b397f908a391d0d6bd41d1c19cea4bf5051a9695c94d58de44c538d7a1037"),
		BloomRoot:    common.HexToHash("0xa1c1e064ccc16690c5fbabf600c4c7ebb2d8e8fcc674e59365087a77fb391a47"),
	}

	// MainnetCheckpointOracle contains a set of configs for the main network oracle.
	MainnetCheckpointOracle = &CheckpointOracleConfig{
		Address: common.HexToAddress("0x9a9070028361F7AAbeB3f2F2Dc07F82C4a98A02a"),
		Signers: []common.Address{
			common.HexToAddress("0x1b2C260efc720BE89101890E4Db589b44E950527"), // Peter
			common.HexToAddress("0x78d1aD571A1A09D60D9BBf25894b44e4C8859595"), // Martin
			common.HexToAddress("0x286834935f4A8Cfb4FF4C77D5770C2775aE2b0E7"), // Zsolt
			common.HexToAddress("0xb86e2B0Ab5A4B1373e40c51A7C712c70Ba2f9f8E"), // Gary
			common.HexToAddress("0x0DF8fa387C602AE62559cC4aFa4972A7045d6707"), // Guillaume
		},
		Threshold: 2,
	}

	// TestnetChainConfig contains the chain parameters to run a node on the Ropsten test network.
	TestnetChainConfig = &ChainConfig{
		ChainID:             big.NewInt(3),
		HomesteadBlock:      big.NewInt(0),
		DAOForkBlock:        nil,
		DAOForkSupport:      true,
		EIP150Block:         big.NewInt(0),
		EIP150Hash:          common.HexToHash("0x62e0fde86e34c263e250fbcd5ca4598ba8ca10a1d166c8526bb127e10b313311"),
		EIP155Block:         big.NewInt(10),
		EIP158Block:         big.NewInt(10),
		ByzantiumBlock:      big.NewInt(1700000),
		ConstantinopleBlock: big.NewInt(4230000),
		PetersburgBlock:     big.NewInt(4939394),
		Ethash:              new(EthashConfig),
	}

	// TestnetTrustedCheckpoint contains the light client trusted checkpoint for the Ropsten test network.
	TestnetTrustedCheckpoint = &TrustedCheckpoint{
		SectionIndex: 180,
		SectionHead:  common.HexToHash("0xc5741683f9fcff7b670732deef2ebe6e7ff7a7bb29249401300b13b4eee690a6"),
		CHTRoot:      common.HexToHash("0xf03ccebbf71a0998833afdf0e7c29095138c2df1cee6ed44ad9da62b5206b8ad"),
		BloomRoot:    common.HexToHash("0xec46c48cf218891c91ad1139d3b3aec7cf385d4c1100c06711e56b83d8993b23"),
	}

	// TestnetCheckpointOracle contains a set of configs for the Ropsten test network oracle.
	TestnetCheckpointOracle = &CheckpointOracleConfig{
		Address: common.HexToAddress("0xEF79475013f154E6A65b54cB2742867791bf0B84"),
		Signers: []common.Address{
			common.HexToAddress("0x32162F3581E88a5f62e8A61892B42C46E2c18f7b"), // Peter
			common.HexToAddress("0x78d1aD571A1A09D60D9BBf25894b44e4C8859595"), // Martin
			common.HexToAddress("0x286834935f4A8Cfb4FF4C77D5770C2775aE2b0E7"), // Zsolt
			common.HexToAddress("0xb86e2B0Ab5A4B1373e40c51A7C712c70Ba2f9f8E"), // Gary
			common.HexToAddress("0x0DF8fa387C602AE62559cC4aFa4972A7045d6707"), // Guillaume
		},
		Threshold: 2,
	}

	// // RinkebyChainConfig contains the chain parameters to run a node on the Rinkeby test network.
	// RinkebyChainConfig = &ChainConfig{
	// 	ChainID:             big.NewInt(4),
	// 	HomesteadBlock:      big.NewInt(1),
	// 	DAOForkBlock:        nil,
	// 	DAOForkSupport:      true,
	// 	EIP150Block:         big.NewInt(2),
	// 	EIP150Hash:          common.HexToHash("0x9b095b36c15eaf13044373aef8ee0bd3a382a5abb92e402afa44b8249c3a90e9"),
	// 	EIP155Block:         big.NewInt(3),
	// 	EIP158Block:         big.NewInt(3),
	// 	ByzantiumBlock:      big.NewInt(1035301),
	// 	ConstantinopleBlock: big.NewInt(3660663),
	// 	PetersburgBlock:     big.NewInt(4321234),
	// 	XDPoS: &XDPoSConfig{
	// 		Period: 15,
	// 		Epoch:  30000,
	// 	},
	// }

	// // RinkebyTrustedCheckpoint contains the light client trusted checkpoint for the Rinkeby test network.
	// RinkebyTrustedCheckpoint = &TrustedCheckpoint{
	// 	SectionIndex: 142,
	// 	SectionHead:  common.HexToHash("0xf7e3946d54c3040d391edd61a855fec7293f9d0b51445ede88562f2dc2edce3f"),
	// 	CHTRoot:      common.HexToHash("0xb2beee185e3ecada83eb69f72cbcca3e0978dbc8da5cdb3e34a71b3d597815d0"),
	// 	BloomRoot:    common.HexToHash("0x3970039fee31eb0542090030d1567cc99b8051572d51899db4d91619ca26f0cb"),
	// }

	// // RinkebyCheckpointOracle contains a set of configs for the Rinkeby test network oracle.
	// RinkebyCheckpointOracle = &CheckpointOracleConfig{
	// 	Address: common.HexToAddress("0xebe8eFA441B9302A0d7eaECc277c09d20D684540"),
	// 	Signers: []common.Address{
	// 		common.HexToAddress("0xd9c9cd5f6779558b6e0ed4e6acf6b1947e7fa1f3"), // Peter
	// 		common.HexToAddress("0x78d1aD571A1A09D60D9BBf25894b44e4C8859595"), // Martin
	// 		common.HexToAddress("0x286834935f4A8Cfb4FF4C77D5770C2775aE2b0E7"), // Zsolt
	// 		common.HexToAddress("0xb86e2B0Ab5A4B1373e40c51A7C712c70Ba2f9f8E"), // Gary
	// 	},
	// 	Threshold: 2,
	// }

	// // GoerliChainConfig contains the chain parameters to run a node on the Görli test network.
	// GoerliChainConfig = &ChainConfig{
	// 	ChainID:             big.NewInt(5),
	// 	HomesteadBlock:      big.NewInt(0),
	// 	DAOForkBlock:        nil,
	// 	DAOForkSupport:      true,
	// 	EIP150Block:         big.NewInt(0),
	// 	EIP155Block:         big.NewInt(0),
	// 	EIP158Block:         big.NewInt(0),
	// 	ByzantiumBlock:      big.NewInt(0),
	// 	ConstantinopleBlock: big.NewInt(0),
	// 	PetersburgBlock:     big.NewInt(0),
	// 	Clique: &CliqueConfig{
	// 		Period: 15,
	// 		Epoch:  30000,
	// 	},
	// }

	// // GoerliTrustedCheckpoint contains the light client trusted checkpoint for the Görli test network.
	// GoerliTrustedCheckpoint = &TrustedCheckpoint{
	// 	SectionIndex: 26,
	// 	SectionHead:  common.HexToHash("0xd0c206e064c8efea930d97e56786af95354ea481b35294a20e5a340937e4c2c9"),
	// 	CHTRoot:      common.HexToHash("0xce7235999aa8d73c4493b8f397474dafc627652a790dec60c4a968e2dfa5d7be"),
	// 	BloomRoot:    common.HexToHash("0xc1ac19553473ebb07325b5092a09277d62e9ffe159166a1c6fbec614c4dfd885"),
	// }

	// // GoerliCheckpointOracle contains a set of configs for the Goerli test network oracle.
	// GoerliCheckpointOracle = &CheckpointOracleConfig{
	// 	Address: common.HexToAddress("0x18CA0E045F0D772a851BC7e48357Bcaab0a0795D"),
	// 	Signers: []common.Address{
	// 		common.HexToAddress("0x4769bcaD07e3b938B7f43EB7D278Bc7Cb9efFb38"), // Peter
	// 		common.HexToAddress("0x78d1aD571A1A09D60D9BBf25894b44e4C8859595"), // Martin
	// 		common.HexToAddress("0x286834935f4A8Cfb4FF4C77D5770C2775aE2b0E7"), // Zsolt
	// 		common.HexToAddress("0xb86e2B0Ab5A4B1373e40c51A7C712c70Ba2f9f8E"), // Gary
	// 		common.HexToAddress("0x0DF8fa387C602AE62559cC4aFa4972A7045d6707"), // Guillaume
	// 	},
	// 	Threshold: 2,
	// }

	// AllEthashProtocolChanges contains every protocol change (EIPs) introduced
	// and accepted by the Ethereum core developers into the Ethash consensus.
	//
	// This configuration is intentionally not using keyed fields to force anyone
	// adding flags to the config to also have to set these fields.
	AllEthashProtocolChanges = &ChainConfig{big.NewInt(1337), big.NewInt(0), nil, false, big.NewInt(0), common.Hash{}, big.NewInt(0), big.NewInt(0), big.NewInt(0), big.NewInt(0), big.NewInt(0), nil, new(EthashConfig), nil, nil}

	// AllXDPoSProtocolChanges contains every protocol change (EIPs) introduced
	// and accepted by the Ethereum core developers into the XDPoS consensus.
	//
	// This configuration is intentionally not using keyed fields to force anyone
	// adding flags to the config to also have to set these fields.
<<<<<<< HEAD
	AllXDPoSProtocolChanges  = &ChainConfig{big.NewInt(1337), big.NewInt(0), nil, false, big.NewInt(0), common.Hash{}, big.NewInt(0), big.NewInt(0), big.NewInt(0), big.NewInt(0), big.NewInt(0), nil, nil, nil, &XDPoSConfig{Period: 0, Epoch: 30000}}
	AllCliqueProtocolChanges = &ChainConfig{big.NewInt(1337), big.NewInt(0), nil, false, big.NewInt(0), common.Hash{}, big.NewInt(0), big.NewInt(0), big.NewInt(0), big.NewInt(0), big.NewInt(0), nil, nil, &CliqueConfig{Period: 0, Epoch: 30000}, nil}

	TestChainConfig = &ChainConfig{big.NewInt(1), big.NewInt(0), nil, false, big.NewInt(0), common.Hash{}, big.NewInt(0), big.NewInt(0), big.NewInt(0), big.NewInt(0), big.NewInt(0), nil, new(EthashConfig), nil, nil}
	TestRules       = TestChainConfig.Rules(new(big.Int))
=======
	AllXDPoSProtocolChanges  = &ChainConfig{big.NewInt(1337), big.NewInt(0), nil, false, big.NewInt(0), common.Hash{}, big.NewInt(0), big.NewInt(0), big.NewInt(0), nil, nil, nil, &XDPoSConfig{Period: 0, Epoch: 30000}}
	AllCliqueProtocolChanges = &ChainConfig{big.NewInt(1337), big.NewInt(0), nil, false, big.NewInt(0), common.Hash{}, big.NewInt(0), big.NewInt(0), big.NewInt(0), nil, nil, &CliqueConfig{Period: 0, Epoch: 30000}, nil}
	TestChainConfig          = &ChainConfig{big.NewInt(1), big.NewInt(0), nil, false, big.NewInt(0), common.Hash{}, big.NewInt(0), big.NewInt(0), big.NewInt(0), nil, new(EthashConfig), nil, nil}
	TestRules                = TestChainConfig.Rules(new(big.Int))
>>>>>>> f4db1388
)

// TrustedCheckpoint represents a set of post-processed trie roots (CHT and
// BloomTrie) associated with the appropriate section index and head hash. It is
// used to start light syncing from this checkpoint and avoid downloading the
// entire header chain while still being able to securely access old headers/logs.
type TrustedCheckpoint struct {
	SectionIndex uint64      `json:"sectionIndex"`
	SectionHead  common.Hash `json:"sectionHead"`
	CHTRoot      common.Hash `json:"chtRoot"`
	BloomRoot    common.Hash `json:"bloomRoot"`
}

// HashEqual returns an indicator comparing the itself hash with given one.
func (c *TrustedCheckpoint) HashEqual(hash common.Hash) bool {
	if c.Empty() {
		return hash == common.Hash{}
	}
	return c.Hash() == hash
}

// Hash returns the hash of checkpoint's four key fields(index, sectionHead, chtRoot and bloomTrieRoot).
func (c *TrustedCheckpoint) Hash() common.Hash {
	buf := make([]byte, 8+3*common.HashLength)
	binary.BigEndian.PutUint64(buf, c.SectionIndex)
	copy(buf[8:], c.SectionHead.Bytes())
	copy(buf[8+common.HashLength:], c.CHTRoot.Bytes())
	copy(buf[8+2*common.HashLength:], c.BloomRoot.Bytes())
	return crypto.Keccak256Hash(buf)
}

// Empty returns an indicator whether the checkpoint is regarded as empty.
func (c *TrustedCheckpoint) Empty() bool {
	return c.SectionHead == (common.Hash{}) || c.CHTRoot == (common.Hash{}) || c.BloomRoot == (common.Hash{})
}

// CheckpointOracleConfig represents a set of checkpoint contract(which acts as an oracle)
// config which used for light client checkpoint syncing.
type CheckpointOracleConfig struct {
	Address   common.Address   `json:"address"`
	Signers   []common.Address `json:"signers"`
	Threshold uint64           `json:"threshold"`
}

// ChainConfig is the core config which determines the blockchain settings.
//
// ChainConfig is stored in the database on a per block basis. This means
// that any network, identified by its genesis block, can have its own
// set of configuration options.
type ChainConfig struct {
	ChainID *big.Int `json:"chainId"` // chainId identifies the current chain and is used for replay protection

	HomesteadBlock *big.Int `json:"homesteadBlock,omitempty"` // Homestead switch block (nil = no fork, 0 = already homestead)

	DAOForkBlock   *big.Int `json:"daoForkBlock,omitempty"`   // TheDAO hard-fork switch block (nil = no fork)
	DAOForkSupport bool     `json:"daoForkSupport,omitempty"` // Whether the nodes supports or opposes the DAO hard-fork

	// EIP150 implements the Gas price changes (https://github.com/ethereum/EIPs/issues/150)
	EIP150Block *big.Int    `json:"eip150Block,omitempty"` // EIP150 HF block (nil = no fork)
	EIP150Hash  common.Hash `json:"eip150Hash,omitempty"`  // EIP150 HF hash (needed for header only clients as only gas pricing changed)

	EIP155Block *big.Int `json:"eip155Block,omitempty"` // EIP155 HF block
	EIP158Block *big.Int `json:"eip158Block,omitempty"` // EIP158 HF block

	ByzantiumBlock      *big.Int `json:"byzantiumBlock,omitempty"`      // Byzantium switch block (nil = no fork, 0 = already on byzantium)
	ConstantinopleBlock *big.Int `json:"constantinopleBlock,omitempty"` // Constantinople switch block (nil = no fork, 0 = already activated)
	PetersburgBlock     *big.Int `json:"petersburgBlock,omitempty"`     // Petersburg switch block (nil = same as Constantinople)
	EWASMBlock          *big.Int `json:"ewasmBlock,omitempty"`          // EWASM switch block (nil = no fork, 0 = already activated)

	// Various consensus engines
	Ethash *EthashConfig `json:"ethash,omitempty"`
	Clique *CliqueConfig `json:"clique,omitempty"`
	XDPoS  *XDPoSConfig  `json:"XDPoS,omitempty"`
}

// EthashConfig is the consensus engine configs for proof-of-work based sealing.
type EthashConfig struct{}

// String implements the stringer interface, returning the consensus engine details.
func (c *EthashConfig) String() string {
	return "ethash"
}

// CliqueConfig is the consensus engine configs for proof-of-authority based sealing.
type CliqueConfig struct {
	Period uint64 `json:"period"` // Number of seconds between blocks to enforce
	Epoch  uint64 `json:"epoch"`  // Epoch length to reset votes and checkpoint
}

// String implements the stringer interface, returning the consensus engine details.
func (c *CliqueConfig) String() string {
	return "clique"
}

// XDPoSConfig is the consensus engine configs for delegated-proof-of-stake based sealing.
type XDPoSConfig struct {
	Period              uint64         `json:"period"`              // Number of seconds between blocks to enforce
	Epoch               uint64         `json:"epoch"`               // Epoch length to reset votes and checkpoint
	Reward              uint64         `json:"reward"`              // Block reward - unit Ether
	RewardCheckpoint    uint64         `json:"rewardCheckpoint"`    // Checkpoint block for calculate rewards.
	Gap                 uint64         `json:"gap"`                 // Gap time preparing for the next epoch
	FoudationWalletAddr common.Address `json:"foudationWalletAddr"` // Foundation Address Wallet
}

// String implements the stringer interface, returning the consensus engine details.
func (c *XDPoSConfig) String() string {
	return "XDPoS"
}

// String implements the fmt.Stringer interface.
func (c *ChainConfig) String() string {
	var engine interface{}
	switch {
	case c.Ethash != nil:
		engine = c.Ethash
	case c.XDPoS != nil:
		engine = c.XDPoS
	default:
		engine = "unknown"
	}
	return fmt.Sprintf("{ChainID: %v Homestead: %v DAO: %v DAOSupport: %v EIP150: %v EIP155: %v EIP158: %v Byzantium: %v Constantinople: %v  Petersburg: %v Engine: %v}",
		c.ChainID,
		c.HomesteadBlock,
		c.DAOForkBlock,
		c.DAOForkSupport,
		c.EIP150Block,
		c.EIP155Block,
		c.EIP158Block,
		c.ByzantiumBlock,
		c.ConstantinopleBlock,
		c.PetersburgBlock,
		engine,
	)
}

// IsHomestead returns whether num is either equal to the homestead block or greater.
func (c *ChainConfig) IsHomestead(num *big.Int) bool {
	return isForked(c.HomesteadBlock, num)
}

// IsDAOFork returns whether num is either equal to the DAO fork block or greater.
func (c *ChainConfig) IsDAOFork(num *big.Int) bool {
	return isForked(c.DAOForkBlock, num)
}

// IsEIP150 returns whether num is either equal to the EIP150 fork block or greater.
func (c *ChainConfig) IsEIP150(num *big.Int) bool {
	return isForked(c.EIP150Block, num)
}

// IsEIP155 returns whether num is either equal to the EIP155 fork block or greater.
func (c *ChainConfig) IsEIP155(num *big.Int) bool {
	return isForked(c.EIP155Block, num)
}

// IsEIP158 returns whether num is either equal to the EIP158 fork block or greater.
func (c *ChainConfig) IsEIP158(num *big.Int) bool {
	return isForked(c.EIP158Block, num)
}

// IsByzantium returns whether num is either equal to the Byzantium fork block or greater.
func (c *ChainConfig) IsByzantium(num *big.Int) bool {
	return isForked(c.ByzantiumBlock, num)
}

// IsConstantinople returns whether num is either equal to the Constantinople fork block or greater.
func (c *ChainConfig) IsConstantinople(num *big.Int) bool {
	return isForked(c.ConstantinopleBlock, num)
}

func (c *ChainConfig) IsTIP2019(num *big.Int) bool {
	return isForked(common.TIP2019Block, num)
}

func (c *ChainConfig) IsTIPSigning(num *big.Int) bool {
	return isForked(common.TIPSigning, num)
}

func (c *ChainConfig) IsTIPRandomize(num *big.Int) bool {
	return isForked(common.TIPRandomize, num)
}

<<<<<<< HEAD
// IsPetersburg returns whether num is either
// - equal to or greater than the PetersburgBlock fork block,
// - OR is nil, and Constantinople is active
func (c *ChainConfig) IsPetersburg(num *big.Int) bool {
	return isForked(c.PetersburgBlock, num) || c.PetersburgBlock == nil && isForked(c.ConstantinopleBlock, num)
}

// IsEWASM returns whether num represents a block number after the EWASM fork
func (c *ChainConfig) IsEWASM(num *big.Int) bool {
	return isForked(c.EWASMBlock, num)
=======
// IsTIPRandomizeMechansim func
// using for randomize mechansim shuffle masternodes
func (c *ChainConfig) IsTIPRandomizeMechansim(num *big.Int) bool {
	return isForked(common.TIPRandomizeMechansim, num)
>>>>>>> f4db1388
}

// GasTable returns the gas table corresponding to the current phase (homestead or homestead reprice).
//
// The returned GasTable's fields shouldn't, under any circumstances, be changed.
func (c *ChainConfig) GasTable(num *big.Int) GasTable {
	if num == nil {
		return GasTableHomestead
	}
	switch {
	case c.IsConstantinople(num):
		return GasTableConstantinople
	case c.IsEIP158(num):
		return GasTableEIP158
	case c.IsEIP150(num):
		return GasTableEIP150
	default:
		return GasTableHomestead
	}
}

// CheckCompatible checks whether scheduled fork transitions have been imported
// with a mismatching chain configuration.
func (c *ChainConfig) CheckCompatible(newcfg *ChainConfig, height uint64) *ConfigCompatError {
	bhead := new(big.Int).SetUint64(height)

	// Iterate checkCompatible to find the lowest conflict.
	var lasterr *ConfigCompatError
	for {
		err := c.checkCompatible(newcfg, bhead)
		if err == nil || (lasterr != nil && err.RewindTo == lasterr.RewindTo) {
			break
		}
		lasterr = err
		bhead.SetUint64(err.RewindTo)
	}
	return lasterr
}

func (c *ChainConfig) checkCompatible(newcfg *ChainConfig, head *big.Int) *ConfigCompatError {
	if isForkIncompatible(c.HomesteadBlock, newcfg.HomesteadBlock, head) {
		return newCompatError("Homestead fork block", c.HomesteadBlock, newcfg.HomesteadBlock)
	}
	if isForkIncompatible(c.DAOForkBlock, newcfg.DAOForkBlock, head) {
		return newCompatError("DAO fork block", c.DAOForkBlock, newcfg.DAOForkBlock)
	}
	if c.IsDAOFork(head) && c.DAOForkSupport != newcfg.DAOForkSupport {
		return newCompatError("DAO fork support flag", c.DAOForkBlock, newcfg.DAOForkBlock)
	}
	if isForkIncompatible(c.EIP150Block, newcfg.EIP150Block, head) {
		return newCompatError("EIP150 fork block", c.EIP150Block, newcfg.EIP150Block)
	}
	if isForkIncompatible(c.EIP155Block, newcfg.EIP155Block, head) {
		return newCompatError("EIP155 fork block", c.EIP155Block, newcfg.EIP155Block)
	}
	if isForkIncompatible(c.EIP158Block, newcfg.EIP158Block, head) {
		return newCompatError("EIP158 fork block", c.EIP158Block, newcfg.EIP158Block)
	}
	if c.IsEIP158(head) && !configNumEqual(c.ChainID, newcfg.ChainID) {
		return newCompatError("EIP158 chain ID", c.EIP158Block, newcfg.EIP158Block)
	}
	if isForkIncompatible(c.ByzantiumBlock, newcfg.ByzantiumBlock, head) {
		return newCompatError("Byzantium fork block", c.ByzantiumBlock, newcfg.ByzantiumBlock)
	}
	if isForkIncompatible(c.ConstantinopleBlock, newcfg.ConstantinopleBlock, head) {
		return newCompatError("Constantinople fork block", c.ConstantinopleBlock, newcfg.ConstantinopleBlock)
	}
	if isForkIncompatible(c.PetersburgBlock, newcfg.PetersburgBlock, head) {
		return newCompatError("Petersburg fork block", c.PetersburgBlock, newcfg.PetersburgBlock)
	}
	if isForkIncompatible(c.EWASMBlock, newcfg.EWASMBlock, head) {
		return newCompatError("ewasm fork block", c.EWASMBlock, newcfg.EWASMBlock)
	}
	return nil
}

// isForkIncompatible returns true if a fork scheduled at s1 cannot be rescheduled to
// block s2 because head is already past the fork.
func isForkIncompatible(s1, s2, head *big.Int) bool {
	return (isForked(s1, head) || isForked(s2, head)) && !configNumEqual(s1, s2)
}

// isForked returns whether a fork scheduled at block s is active at the given head block.
func isForked(s, head *big.Int) bool {
	if s == nil || head == nil {
		return false
	}
	return s.Cmp(head) <= 0
}

func configNumEqual(x, y *big.Int) bool {
	if x == nil {
		return y == nil
	}
	if y == nil {
		return x == nil
	}
	return x.Cmp(y) == 0
}

// ConfigCompatError is raised if the locally-stored blockchain is initialised with a
// ChainConfig that would alter the past.
type ConfigCompatError struct {
	What string
	// block numbers of the stored and new configurations
	StoredConfig, NewConfig *big.Int
	// the block number to which the local chain must be rewound to correct the error
	RewindTo uint64
}

func newCompatError(what string, storedblock, newblock *big.Int) *ConfigCompatError {
	var rew *big.Int
	switch {
	case storedblock == nil:
		rew = newblock
	case newblock == nil || storedblock.Cmp(newblock) < 0:
		rew = storedblock
	default:
		rew = newblock
	}
	err := &ConfigCompatError{what, storedblock, newblock, 0}
	if rew != nil && rew.Sign() > 0 {
		err.RewindTo = rew.Uint64() - 1
	}
	return err
}

func (err *ConfigCompatError) Error() string {
	return fmt.Sprintf("mismatching %s in database (have %d, want %d, rewindto %d)", err.What, err.StoredConfig, err.NewConfig, err.RewindTo)
}

// Rules wraps ChainConfig and is merely syntactic sugar or can be used for functions
// that do not have or require information about the block.
//
// Rules is a one time interface meaning that it shouldn't be used in between transition
// phases.
type Rules struct {
	ChainID                                     *big.Int
	IsHomestead, IsEIP150, IsEIP155, IsEIP158   bool
	IsByzantium, IsConstantinople, IsPetersburg bool
}

// Rules ensures c's ChainID is not nil.
func (c *ChainConfig) Rules(num *big.Int) Rules {
	chainID := c.ChainID
	if chainID == nil {
		chainID = new(big.Int)
	}
	return Rules{
		ChainID:          new(big.Int).Set(chainID),
		IsHomestead:      c.IsHomestead(num),
		IsEIP150:         c.IsEIP150(num),
		IsEIP155:         c.IsEIP155(num),
		IsEIP158:         c.IsEIP158(num),
		IsByzantium:      c.IsByzantium(num),
		IsConstantinople: c.IsConstantinople(num),
		IsPetersburg:     c.IsPetersburg(num),
	}
}<|MERGE_RESOLUTION|>--- conflicted
+++ resolved
@@ -219,18 +219,11 @@
 	//
 	// This configuration is intentionally not using keyed fields to force anyone
 	// adding flags to the config to also have to set these fields.
-<<<<<<< HEAD
 	AllXDPoSProtocolChanges  = &ChainConfig{big.NewInt(1337), big.NewInt(0), nil, false, big.NewInt(0), common.Hash{}, big.NewInt(0), big.NewInt(0), big.NewInt(0), big.NewInt(0), big.NewInt(0), nil, nil, nil, &XDPoSConfig{Period: 0, Epoch: 30000}}
 	AllCliqueProtocolChanges = &ChainConfig{big.NewInt(1337), big.NewInt(0), nil, false, big.NewInt(0), common.Hash{}, big.NewInt(0), big.NewInt(0), big.NewInt(0), big.NewInt(0), big.NewInt(0), nil, nil, &CliqueConfig{Period: 0, Epoch: 30000}, nil}
 
 	TestChainConfig = &ChainConfig{big.NewInt(1), big.NewInt(0), nil, false, big.NewInt(0), common.Hash{}, big.NewInt(0), big.NewInt(0), big.NewInt(0), big.NewInt(0), big.NewInt(0), nil, new(EthashConfig), nil, nil}
 	TestRules       = TestChainConfig.Rules(new(big.Int))
-=======
-	AllXDPoSProtocolChanges  = &ChainConfig{big.NewInt(1337), big.NewInt(0), nil, false, big.NewInt(0), common.Hash{}, big.NewInt(0), big.NewInt(0), big.NewInt(0), nil, nil, nil, &XDPoSConfig{Period: 0, Epoch: 30000}}
-	AllCliqueProtocolChanges = &ChainConfig{big.NewInt(1337), big.NewInt(0), nil, false, big.NewInt(0), common.Hash{}, big.NewInt(0), big.NewInt(0), big.NewInt(0), nil, nil, &CliqueConfig{Period: 0, Epoch: 30000}, nil}
-	TestChainConfig          = &ChainConfig{big.NewInt(1), big.NewInt(0), nil, false, big.NewInt(0), common.Hash{}, big.NewInt(0), big.NewInt(0), big.NewInt(0), nil, new(EthashConfig), nil, nil}
-	TestRules                = TestChainConfig.Rules(new(big.Int))
->>>>>>> f4db1388
 )
 
 // TrustedCheckpoint represents a set of post-processed trie roots (CHT and
@@ -413,7 +406,6 @@
 	return isForked(common.TIPRandomize, num)
 }
 
-<<<<<<< HEAD
 // IsPetersburg returns whether num is either
 // - equal to or greater than the PetersburgBlock fork block,
 // - OR is nil, and Constantinople is active
@@ -424,12 +416,13 @@
 // IsEWASM returns whether num represents a block number after the EWASM fork
 func (c *ChainConfig) IsEWASM(num *big.Int) bool {
 	return isForked(c.EWASMBlock, num)
-=======
+}
+
 // IsTIPRandomizeMechansim func
+// equal to or greater than the IPRandomizeMechansim fork block
 // using for randomize mechansim shuffle masternodes
 func (c *ChainConfig) IsTIPRandomizeMechansim(num *big.Int) bool {
 	return isForked(common.TIPRandomizeMechansim, num)
->>>>>>> f4db1388
 }
 
 // GasTable returns the gas table corresponding to the current phase (homestead or homestead reprice).
