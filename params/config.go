// Copyright 2016 The go-ethereum Authors
// This file is part of the go-ethereum library.
//
// The go-ethereum library is free software: you can redistribute it and/or modify
// it under the terms of the GNU Lesser General Public License as published by
// the Free Software Foundation, either version 3 of the License, or
// (at your option) any later version.
//
// The go-ethereum library is distributed in the hope that it will be useful,
// but WITHOUT ANY WARRANTY; without even the implied warranty of
// MERCHANTABILITY or FITNESS FOR A PARTICULAR PURPOSE. See the
// GNU Lesser General Public License for more details.
//
// You should have received a copy of the GNU Lesser General Public License
// along with the go-ethereum library. If not, see <http://www.gnu.org/licenses/>.

package params

import (
	"fmt"
	"math/big"

	"github.com/XinFinOrg/XDPoSChain/common"
	lru "github.com/hashicorp/golang-lru"
)

const (
	ConsensusEngineVersion1 = "v1"
	ConsensusEngineVersion2 = "v2"
	Default                 = 0
)

var (
	XDCMainnetGenesisHash = common.HexToHash("4a9d748bd78a8d0385b67788c2435dcdb914f98a96250b68863a1f8b7642d6b1") // XDC Mainnet genesis hash to enforce below configs on
	MainnetGenesisHash    = common.HexToHash("8d13370621558f4ed0da587934473c0404729f28b0ff1d50e5fdd840457a2f17") // Mainnet genesis hash to enforce below configs on
	TestnetGenesisHash    = common.HexToHash("bdea512b4f12ff1135ec92c00dc047ffb93890c2ea1aa0eefe9b013d80640075") // Testnet genesis hash to enforce below configs on
	DevnetGenesisHash     = common.HexToHash("ab6fd3cb7d1a489e03250c7d14c2d6d819a6a528d6380b31e8410951964ef423") // Devnet genesis hash to enforce below configs on
)

var (
<<<<<<< HEAD
	MainnetV2Configs = map[uint64]*V2Config{
		Default: {
			SwitchBlock:          big.NewInt(9999999999),
			CertThreshold:        common.MaxMasternodesV2*2/3 + 1,
			TimeoutSyncThreshold: 3,
			TimeoutPeriod:        60,
			WaitPeriod:           10,
			MinePeriod:           10,
		},
		9999999999: {
			SwitchBlock:          big.NewInt(9999999999),
			CertThreshold:        common.MaxMasternodesV2*2/3 + 1,
			TimeoutSyncThreshold: 3,
			TimeoutPeriod:        60,
			WaitPeriod:           10,
			MinePeriod:           10,
		},
	}
	TestV2Configs = map[uint64]*V2Config{
		Default: {
			SwitchBlock:          big.NewInt(900),
			CertThreshold:        3,
			TimeoutSyncThreshold: 2,
			TimeoutPeriod:        10,
			WaitPeriod:           1,
			MinePeriod:           2,
		},
		900: {
			SwitchBlock:          big.NewInt(900),
			CertThreshold:        3,
			TimeoutSyncThreshold: 2,
			TimeoutPeriod:        10,
			WaitPeriod:           1,
			MinePeriod:           2,
		},
		910: {
			SwitchBlock:          big.NewInt(910),
			CertThreshold:        5,
			TimeoutSyncThreshold: 4,
			TimeoutPeriod:        5,
			WaitPeriod:           2,
			MinePeriod:           3,
		},
	}

	DevnetV2Configs = map[uint64]*V2Config{
		Default: {
			SwitchBlock:          big.NewInt(7060500),
			CertThreshold:        4,
			TimeoutSyncThreshold: 5,
			TimeoutPeriod:        10,
			WaitPeriod:           5,
			MinePeriod:           5,
		},
		7060500: {
			SwitchBlock:          big.NewInt(7060500),
			CertThreshold:        4,
			TimeoutSyncThreshold: 5,
			TimeoutPeriod:        10,
			WaitPeriod:           5,
			MinePeriod:           5,
		},
		9900000: {
			SwitchBlock:          big.NewInt(9900000),
			CertThreshold:        8,
			TimeoutSyncThreshold: 5,
			TimeoutPeriod:        10,
			WaitPeriod:           5,
			MinePeriod:           5,
		},
		10000000: {
			SwitchBlock:          big.NewInt(9900000),
			CertThreshold:        8,
			TimeoutSyncThreshold: 5,
			TimeoutPeriod:        10,
			WaitPeriod:           5,
			MinePeriod:           5,
		},
=======
	XDPoSV2Config = &V2{
		SwitchBlock:          big.NewInt(9999999999),
		CertThreshold:        common.MaxMasternodesV2*2/3 + 1,
		TimeoutSyncThreshold: 3,
		TimeoutPeriod:        60,
		WaitPeriod:           10,
		MinePeriod:           10,
	}
	TestXDPoSV2Config = &V2{
		SwitchBlock:          big.NewInt(900),
		CertThreshold:        3,
		TimeoutSyncThreshold: 2,
		TimeoutPeriod:        10,
		WaitPeriod:           1,
		MinePeriod:           2,
		SkipV2Validation:     true,
	}
	DevnetXDPoSV2Config = &V2{
		SwitchBlock:          big.NewInt(7074000),
		CertThreshold:        common.MaxMasternodesV2*2/3 + 1,
		TimeoutSyncThreshold: 5,
		TimeoutPeriod:        25,
		WaitPeriod:           10,
		MinePeriod:           10,
>>>>>>> fb6b8d90
	}

	// XDPoSChain mainnet config
	XDCMainnetChainConfig = &ChainConfig{
		ChainId:        big.NewInt(50),
		HomesteadBlock: big.NewInt(1),
		EIP150Block:    big.NewInt(2),
		EIP150Hash:     common.HexToHash("0x0000000000000000000000000000000000000000000000000000000000000000"),
		EIP155Block:    big.NewInt(3),
		EIP158Block:    big.NewInt(3),
		ByzantiumBlock: big.NewInt(4),
		XDPoS: &XDPoSConfig{
			Period:              2,
			Epoch:               900,
			Reward:              5000,
			RewardCheckpoint:    900,
			Gap:                 450,
			FoudationWalletAddr: common.HexToAddress("xdc92a289fe95a85c53b8d0d113cbaef0c1ec98ac65"),
			V2: &V2{
				FirstSwitchBlock: MainnetV2Configs[0].SwitchBlock,
				CurrentConfig:    MainnetV2Configs[0],
				AllConfigs:       MainnetV2Configs,
			},
		},
	}

	// MainnetChainConfig is the chain parameters to run a node on the main network.
	MainnetChainConfig = &ChainConfig{
		ChainId:             big.NewInt(1),
		HomesteadBlock:      big.NewInt(1150000),
		DAOForkBlock:        big.NewInt(1920000),
		DAOForkSupport:      true,
		EIP150Block:         big.NewInt(2463000),
		EIP150Hash:          common.HexToHash("0x2086799aeebeae135c246c65021c82b4e15a2c451340993aacfd2751886514f0"),
		EIP155Block:         big.NewInt(2675000),
		EIP158Block:         big.NewInt(2675000),
		ByzantiumBlock:      big.NewInt(4370000),
		ConstantinopleBlock: nil,
		Ethash:              new(EthashConfig),
	}

	// TestnetChainConfig contains the chain parameters to run a node on the Ropsten test network.
	TestnetChainConfig = &ChainConfig{
		ChainId:             big.NewInt(51),
		HomesteadBlock:      big.NewInt(1),
		DAOForkBlock:        nil,
		DAOForkSupport:      false,
		EIP150Block:         big.NewInt(2),
		EIP150Hash:          common.HexToHash("0x0000000000000000000000000000000000000000000000000000000000000000"),
		EIP155Block:         big.NewInt(3),
		EIP158Block:         big.NewInt(3),
		ByzantiumBlock:      big.NewInt(4),
		ConstantinopleBlock: nil,
		XDPoS: &XDPoSConfig{
			Period:              2,
			Epoch:               900,
			Reward:              5000,
			RewardCheckpoint:    900,
			Gap:                 450,
			FoudationWalletAddr: common.HexToAddress("xdc746249c61f5832c5eed53172776b460491bdcd5c"),
			V2: &V2{
				FirstSwitchBlock: TestV2Configs[0].SwitchBlock,
				CurrentConfig:    TestV2Configs[0],
				AllConfigs:       TestV2Configs,
				SkipV2Validation: true,
			},
		},
	}

	// DevnetChainConfig contains the chain parameters to run a node on the Ropsten test network.
	DevnetChainConfig = &ChainConfig{
		ChainId:        big.NewInt(551),
		HomesteadBlock: big.NewInt(1),
		EIP150Block:    big.NewInt(2),
		EIP150Hash:     common.HexToHash("0x0000000000000000000000000000000000000000000000000000000000000000"),
		EIP155Block:    big.NewInt(3),
		EIP158Block:    big.NewInt(3),
		ByzantiumBlock: big.NewInt(4),
		XDPoS: &XDPoSConfig{
			Period:              2,
			Epoch:               900,
			Reward:              5000,
			RewardCheckpoint:    900,
			Gap:                 450,
			FoudationWalletAddr: common.HexToAddress("0x746249c61f5832c5eed53172776b460491bdcd5c"),
			V2: &V2{
				FirstSwitchBlock: DevnetV2Configs[0].SwitchBlock,
				CurrentConfig:    DevnetV2Configs[0],
				AllConfigs:       DevnetV2Configs,
			},
		},
	}

	// RinkebyChainConfig contains the chain parameters to run a node on the Rinkeby test network.
	RinkebyChainConfig = &ChainConfig{
		ChainId:             big.NewInt(4),
		HomesteadBlock:      big.NewInt(1),
		DAOForkBlock:        nil,
		DAOForkSupport:      true,
		EIP150Block:         big.NewInt(2),
		EIP150Hash:          common.HexToHash("0x9b095b36c15eaf13044373aef8ee0bd3a382a5abb92e402afa44b8249c3a90e9"),
		EIP155Block:         big.NewInt(3),
		EIP158Block:         big.NewInt(3),
		ByzantiumBlock:      big.NewInt(1035301),
		ConstantinopleBlock: nil,
		XDPoS: &XDPoSConfig{
			Period: 15,
			Epoch:  30000,
			V2: &V2{
				FirstSwitchBlock: MainnetV2Configs[0].SwitchBlock,
				CurrentConfig:    MainnetV2Configs[0],
				AllConfigs:       MainnetV2Configs,
			},
		},
	}

	// AllEthashProtocolChanges contains every protocol change (EIPs) introduced
	// and accepted by the Ethereum core developers into the Ethash consensus.
	//
	// This configuration is intentionally not using keyed fields to force anyone
	// adding flags to the config to also have to set these fields.
	AllEthashProtocolChanges = &ChainConfig{big.NewInt(1337), big.NewInt(0), nil, false, big.NewInt(0), common.Hash{}, big.NewInt(0), big.NewInt(0), big.NewInt(0), nil, new(EthashConfig), nil, nil}

	// AllXDPoSProtocolChanges contains every protocol change (EIPs) introduced
	// and accepted by the Ethereum core developers into the XDPoS consensus.
	//
	// This configuration is intentionally not using keyed fields to force anyone
	// adding flags to the config to also have to set these fields.
	AllXDPoSProtocolChanges  = &ChainConfig{big.NewInt(89), big.NewInt(0), nil, false, big.NewInt(0), common.Hash{}, big.NewInt(0), big.NewInt(0), big.NewInt(0), nil, nil, nil, &XDPoSConfig{Period: 0, Epoch: 30000}}
	AllCliqueProtocolChanges = &ChainConfig{big.NewInt(1337), big.NewInt(0), nil, false, big.NewInt(0), common.Hash{}, big.NewInt(0), big.NewInt(0), big.NewInt(0), nil, nil, &CliqueConfig{Period: 0, Epoch: 30000}, nil}

	// XDPoS config with v2 engine after block 901
	TestXDPoSMockChainConfig = &ChainConfig{
		big.NewInt(1337),
		big.NewInt(0),
		nil,
		false,
		big.NewInt(0),
		common.Hash{},
		big.NewInt(0),
		big.NewInt(0),
		big.NewInt(0),
		nil,
		new(EthashConfig),
		nil,
		&XDPoSConfig{
			Epoch:               900,
			Gap:                 450,
			SkipV1Validation:    true,
			FoudationWalletAddr: common.HexToAddress("0x0000000000000000000000000000000000000068"),
			Reward:              250,
			V2: &V2{
				FirstSwitchBlock: TestV2Configs[0].SwitchBlock,
				CurrentConfig:    TestV2Configs[0],
				AllConfigs:       TestV2Configs,
			},
		},
	}

	TestChainConfig = &ChainConfig{big.NewInt(1), big.NewInt(0), nil, false, big.NewInt(0), common.Hash{}, big.NewInt(0), big.NewInt(0), big.NewInt(0), nil, new(EthashConfig), nil, nil}
	TestRules       = TestChainConfig.Rules(new(big.Int))
)

// ChainConfig is the core config which determines the blockchain settings.
//
// ChainConfig is stored in the database on a per block basis. This means
// that any network, identified by its genesis block, can have its own
// set of configuration options.
type ChainConfig struct {
	ChainId *big.Int `json:"chainId"` // Chain id identifies the current chain and is used for replay protection

	HomesteadBlock *big.Int `json:"homesteadBlock,omitempty"` // Homestead switch block (nil = no fork, 0 = already homestead)

	DAOForkBlock   *big.Int `json:"daoForkBlock,omitempty"`   // TheDAO hard-fork switch block (nil = no fork)
	DAOForkSupport bool     `json:"daoForkSupport,omitempty"` // Whether the nodes supports or opposes the DAO hard-fork

	// EIP150 implements the Gas price changes (https://github.com/ethereum/EIPs/issues/150)
	EIP150Block *big.Int    `json:"eip150Block,omitempty"` // EIP150 HF block (nil = no fork)
	EIP150Hash  common.Hash `json:"eip150Hash,omitempty"`  // EIP150 HF hash (needed for header only clients as only gas pricing changed)

	EIP155Block *big.Int `json:"eip155Block,omitempty"` // EIP155 HF block
	EIP158Block *big.Int `json:"eip158Block,omitempty"` // EIP158 HF block

	ByzantiumBlock      *big.Int `json:"byzantiumBlock,omitempty"`      // Byzantium switch block (nil = no fork, 0 = already on byzantium)
	ConstantinopleBlock *big.Int `json:"constantinopleBlock,omitempty"` // Constantinople switch block (nil = no fork, 0 = already activated)

	// Various consensus engines
	Ethash *EthashConfig `json:"ethash,omitempty"`
	Clique *CliqueConfig `json:"clique,omitempty"`
	XDPoS  *XDPoSConfig  `json:"XDPoS,omitempty"`
}

// EthashConfig is the consensus engine configs for proof-of-work based sealing.
type EthashConfig struct{}

// String implements the stringer interface, returning the consensus engine details.
func (c *EthashConfig) String() string {
	return "ethash"
}

// CliqueConfig is the consensus engine configs for proof-of-authority based sealing.
type CliqueConfig struct {
	Period uint64 `json:"period"` // Number of seconds between blocks to enforce
	Epoch  uint64 `json:"epoch"`  // Epoch length to reset votes and checkpoint
}

// String implements the stringer interface, returning the consensus engine details.
func (c *CliqueConfig) String() string {
	return "clique"
}

// XDPoSConfig is the consensus engine configs for delegated-proof-of-stake based sealing.
type XDPoSConfig struct {
	Period              uint64         `json:"period"`              // Number of seconds between blocks to enforce
	Epoch               uint64         `json:"epoch"`               // Epoch length to reset votes and checkpoint
	Reward              uint64         `json:"reward"`              // Block reward - unit Ether
	RewardCheckpoint    uint64         `json:"rewardCheckpoint"`    // Checkpoint block for calculate rewards.
	Gap                 uint64         `json:"gap"`                 // Gap time preparing for the next epoch
	FoudationWalletAddr common.Address `json:"foudationWalletAddr"` // Foundation Address Wallet
	SkipV1Validation    bool           //Skip Block Validation for testing purpose, V1 consensus only
	V2                  *V2            `json:"v2"`
}

type V2 struct {
	FirstSwitchBlock *big.Int             `json:"switchBlock"`
	CurrentConfig    *V2Config            `json:"config"`
	AllConfigs       map[uint64]*V2Config `json:"allConfigs"`
	configList       []uint64             //list of switch block of configs
	configLRU        *lru.Cache           //cache for each block's config
	SkipV2Validation bool                 //Skip Block Validation for testing purpose, V2 consensus only
}

type V2Config struct {
	WaitPeriod           int      `json:"waitPeriod"`           // Miner wait period to check mine event
	MinePeriod           int      `json:"minePeriod"`           // Miner mine period to mine a block
	SwitchBlock          *big.Int `json:"switchBlock"`          // v1 to v2 switch block number
	TimeoutSyncThreshold int      `json:"timeoutSyncThreshold"` // send syncInfo after number of timeout
	TimeoutPeriod        int      `json:"timeoutPeriod"`        // Duration in ms
	CertThreshold        int      `json:"certificateThreshold"` // Necessary number of messages from master nodes to form a certificate
}

// String implements the stringer interface, returning the consensus engine details.
func (c *XDPoSConfig) BuildConfigIndex() {
	var list []uint64

	for i := range c.V2.AllConfigs {
		list = append(list, i)
	}

	// sort, sort lib doesn't support type uint64, it's ok to have O(n^2)  because only few items in the list
	for i := 0; i < len(list)-1; i++ {
		for j := i + 1; j < len(list); j++ {
			if list[i] > list[j] {
				list[i], list[j] = list[j], list[i]
			}
		}
	}
	c.V2.configList = list
}

func (c *XDPoSConfig) String() string {
	return "XDPoS"
}

func (c *XDPoSConfig) updateV2Config(num uint64) {
	var index uint64

	//find the right config
	for i := range c.V2.configList {
		if c.V2.configList[i] < num {
			index = c.V2.configList[i]
		} else {
			break
		}
	}
	// update to current config
	// WARN: maybe this has race condition
	c.V2.CurrentConfig = c.V2.AllConfigs[index]
}

func (c *XDPoSConfig) BlockConsensusVersion(num *big.Int, extraByte []byte, skipExtraCheck bool) string {
	if !skipExtraCheck && (len(extraByte) == 0 || extraByte[0] != 2) {
		//fmt.Println("v1")
		return ConsensusEngineVersion1
	}

	if c.V2 != nil && c.V2.FirstSwitchBlock != nil && num.Cmp(c.V2.FirstSwitchBlock) > 0 {
		c.updateV2Config(num.Uint64() - 1)
		//fmt.Println("v2")
		return ConsensusEngineVersion2
	}
	//fmt.Println("v1")
	return ConsensusEngineVersion1
}

// String implements the fmt.Stringer interface.
func (c *ChainConfig) String() string {
	var engine interface{}
	switch {
	case c.Ethash != nil:
		engine = c.Ethash
	case c.XDPoS != nil:
		engine = c.XDPoS
	default:
		engine = "unknown"
	}
	return fmt.Sprintf("{ChainID: %v Homestead: %v DAO: %v DAOSupport: %v EIP150: %v EIP155: %v EIP158: %v Byzantium: %v Constantinople: %v Engine: %v}",
		c.ChainId,
		c.HomesteadBlock,
		c.DAOForkBlock,
		c.DAOForkSupport,
		c.EIP150Block,
		c.EIP155Block,
		c.EIP158Block,
		c.ByzantiumBlock,
		c.ConstantinopleBlock,
		engine,
	)
}

// IsHomestead returns whether num is either equal to the homestead block or greater.
func (c *ChainConfig) IsHomestead(num *big.Int) bool {
	return isForked(c.HomesteadBlock, num)
}

// IsDAO returns whether num is either equal to the DAO fork block or greater.
func (c *ChainConfig) IsDAOFork(num *big.Int) bool {
	return isForked(c.DAOForkBlock, num)
}

func (c *ChainConfig) IsEIP150(num *big.Int) bool {
	return isForked(c.EIP150Block, num)
}

func (c *ChainConfig) IsEIP155(num *big.Int) bool {
	return isForked(c.EIP155Block, num)
}

func (c *ChainConfig) IsEIP158(num *big.Int) bool {
	return isForked(c.EIP158Block, num)
}

func (c *ChainConfig) IsByzantium(num *big.Int) bool {
	return isForked(c.ByzantiumBlock, num)
}

func (c *ChainConfig) IsConstantinople(num *big.Int) bool {
	return isForked(c.ConstantinopleBlock, num)
}

// IsPetersburg returns whether num is either
// - equal to or greater than the PetersburgBlock fork block,
// - OR is nil, and Constantinople is active
func (c *ChainConfig) IsPetersburg(num *big.Int) bool {
	return isForked(common.TIPXDCXCancellationFee, num)
}

// IsIstanbul returns whether num is either equal to the Istanbul fork block or greater.
func (c *ChainConfig) IsIstanbul(num *big.Int) bool {
	return isForked(common.TIPXDCXCancellationFee, num)
}

func (c *ChainConfig) IsTIP2019(num *big.Int) bool {
	return isForked(common.TIP2019Block, num)
}

func (c *ChainConfig) IsTIPSigning(num *big.Int) bool {
	return isForked(common.TIPSigning, num)
}

func (c *ChainConfig) IsTIPRandomize(num *big.Int) bool {
	return isForked(common.TIPRandomize, num)
}

// IsTIPIncreaseMasternodes using for increase masternodes from 18 to 40

// Time update: 23-07-2019
func (c *ChainConfig) IsTIPIncreaseMasternodes(num *big.Int) bool {
	return isForked(common.TIPIncreaseMasternodes, num)
}

func (c *ChainConfig) IsTIPNoHalvingMNReward(num *big.Int) bool {
	return isForked(common.TIPNoHalvingMNReward, num)
}
func (c *ChainConfig) IsTIPXDCX(num *big.Int) bool {
	if common.IsTestnet {
		return isForked(common.TIPXDCXTestnet, num)
	} else {
		return isForked(common.TIPXDCX, num)
	}
}

func (c *ChainConfig) IsTIPXDCXLending(num *big.Int) bool {
	return isForked(common.TIPXDCXLending, num)
}

func (c *ChainConfig) IsTIPXDCXCancellationFee(num *big.Int) bool {
	return isForked(common.TIPXDCXCancellationFee, num)
}

// GasTable returns the gas table corresponding to the current phase (homestead or homestead reprice).
//
// The returned GasTable's fields shouldn't, under any circumstances, be changed.
func (c *ChainConfig) GasTable(num *big.Int) GasTable {
	if num == nil {
		return GasTableHomestead
	}
	switch {
	case c.IsEIP158(num):
		return GasTableEIP158
	case c.IsEIP150(num):
		return GasTableEIP150
	default:
		return GasTableHomestead
	}
}

// CheckCompatible checks whether scheduled fork transitions have been imported
// with a mismatching chain configuration.
func (c *ChainConfig) CheckCompatible(newcfg *ChainConfig, height uint64) *ConfigCompatError {
	bhead := new(big.Int).SetUint64(height)

	// Iterate checkCompatible to find the lowest conflict.
	var lasterr *ConfigCompatError
	for {
		err := c.checkCompatible(newcfg, bhead)
		if err == nil || (lasterr != nil && err.RewindTo == lasterr.RewindTo) {
			break
		}
		lasterr = err
		bhead.SetUint64(err.RewindTo)
	}
	return lasterr
}

func (c *ChainConfig) checkCompatible(newcfg *ChainConfig, head *big.Int) *ConfigCompatError {
	if isForkIncompatible(c.HomesteadBlock, newcfg.HomesteadBlock, head) {
		return newCompatError("Homestead fork block", c.HomesteadBlock, newcfg.HomesteadBlock)
	}
	if isForkIncompatible(c.DAOForkBlock, newcfg.DAOForkBlock, head) {
		return newCompatError("DAO fork block", c.DAOForkBlock, newcfg.DAOForkBlock)
	}
	if c.IsDAOFork(head) && c.DAOForkSupport != newcfg.DAOForkSupport {
		return newCompatError("DAO fork support flag", c.DAOForkBlock, newcfg.DAOForkBlock)
	}
	if isForkIncompatible(c.EIP150Block, newcfg.EIP150Block, head) {
		return newCompatError("EIP150 fork block", c.EIP150Block, newcfg.EIP150Block)
	}
	if isForkIncompatible(c.EIP155Block, newcfg.EIP155Block, head) {
		return newCompatError("EIP155 fork block", c.EIP155Block, newcfg.EIP155Block)
	}
	if isForkIncompatible(c.EIP158Block, newcfg.EIP158Block, head) {
		return newCompatError("EIP158 fork block", c.EIP158Block, newcfg.EIP158Block)
	}
	if c.IsEIP158(head) && !configNumEqual(c.ChainId, newcfg.ChainId) {
		return newCompatError("EIP158 chain ID", c.EIP158Block, newcfg.EIP158Block)
	}
	if isForkIncompatible(c.ByzantiumBlock, newcfg.ByzantiumBlock, head) {
		return newCompatError("Byzantium fork block", c.ByzantiumBlock, newcfg.ByzantiumBlock)
	}
	if isForkIncompatible(c.ConstantinopleBlock, newcfg.ConstantinopleBlock, head) {
		return newCompatError("Constantinople fork block", c.ConstantinopleBlock, newcfg.ConstantinopleBlock)
	}
	return nil
}

// isForkIncompatible returns true if a fork scheduled at s1 cannot be rescheduled to
// block s2 because head is already past the fork.
func isForkIncompatible(s1, s2, head *big.Int) bool {
	return (isForked(s1, head) || isForked(s2, head)) && !configNumEqual(s1, s2)
}

// isForked returns whether a fork scheduled at block s is active at the given head block.
func isForked(s, head *big.Int) bool {
	if s == nil || head == nil {
		return false
	}
	return s.Cmp(head) <= 0
}

func configNumEqual(x, y *big.Int) bool {
	if x == nil {
		return y == nil
	}
	if y == nil {
		return x == nil
	}
	return x.Cmp(y) == 0
}

// ConfigCompatError is raised if the locally-stored blockchain is initialised with a
// ChainConfig that would alter the past.
type ConfigCompatError struct {
	What string
	// block numbers of the stored and new configurations
	StoredConfig, NewConfig *big.Int
	// the block number to which the local chain must be rewound to correct the error
	RewindTo uint64
}

func newCompatError(what string, storedblock, newblock *big.Int) *ConfigCompatError {
	var rew *big.Int
	switch {
	case storedblock == nil:
		rew = newblock
	case newblock == nil || storedblock.Cmp(newblock) < 0:
		rew = storedblock
	default:
		rew = newblock
	}
	err := &ConfigCompatError{what, storedblock, newblock, 0}
	if rew != nil && rew.Sign() > 0 {
		err.RewindTo = rew.Uint64() - 1
	}
	return err
}

func (err *ConfigCompatError) Error() string {
	return fmt.Sprintf("mismatching %s in database (have %d, want %d, rewindto %d)", err.What, err.StoredConfig, err.NewConfig, err.RewindTo)
}

// Rules wraps ChainConfig and is merely syntatic sugar or can be used for functions
// that do not have or require information about the block.
//
// Rules is a one time interface meaning that it shouldn't be used in between transition
// phases.
type Rules struct {
	ChainId                                                 *big.Int
	IsHomestead, IsEIP150, IsEIP155, IsEIP158               bool
	IsByzantium, IsConstantinople, IsPetersburg, IsIstanbul bool
}

func (c *ChainConfig) Rules(num *big.Int) Rules {
	chainId := c.ChainId
	if chainId == nil {
		chainId = new(big.Int)
	}
	return Rules{
		ChainId:          new(big.Int).Set(chainId),
		IsHomestead:      c.IsHomestead(num),
		IsEIP150:         c.IsEIP150(num),
		IsEIP155:         c.IsEIP155(num),
		IsEIP158:         c.IsEIP158(num),
		IsByzantium:      c.IsByzantium(num),
		IsConstantinople: c.IsConstantinople(num),
		IsPetersburg:     c.IsPetersburg(num),
		IsIstanbul:       c.IsIstanbul(num),
	}
}<|MERGE_RESOLUTION|>--- conflicted
+++ resolved
@@ -38,7 +38,6 @@
 )
 
 var (
-<<<<<<< HEAD
 	MainnetV2Configs = map[uint64]*V2Config{
 		Default: {
 			SwitchBlock:          big.NewInt(9999999999),
@@ -86,63 +85,37 @@
 
 	DevnetV2Configs = map[uint64]*V2Config{
 		Default: {
-			SwitchBlock:          big.NewInt(7060500),
+			SwitchBlock:          big.NewInt(7074000),
 			CertThreshold:        4,
 			TimeoutSyncThreshold: 5,
 			TimeoutPeriod:        10,
 			WaitPeriod:           5,
 			MinePeriod:           5,
 		},
-		7060500: {
-			SwitchBlock:          big.NewInt(7060500),
-			CertThreshold:        4,
+		7074000: {
+			SwitchBlock:          big.NewInt(7074000),
+			CertThreshold:        common.MaxMasternodesV2*2/3 + 1,
 			TimeoutSyncThreshold: 5,
-			TimeoutPeriod:        10,
-			WaitPeriod:           5,
-			MinePeriod:           5,
+			TimeoutPeriod:        25,
+			WaitPeriod:           10,
+			MinePeriod:           10,
 		},
 		9900000: {
 			SwitchBlock:          big.NewInt(9900000),
-			CertThreshold:        8,
+			CertThreshold:        common.MaxMasternodesV2*2/3 + 1,
 			TimeoutSyncThreshold: 5,
-			TimeoutPeriod:        10,
-			WaitPeriod:           5,
-			MinePeriod:           5,
+			TimeoutPeriod:        25,
+			WaitPeriod:           10,
+			MinePeriod:           10,
 		},
 		10000000: {
 			SwitchBlock:          big.NewInt(9900000),
-			CertThreshold:        8,
+			CertThreshold:        common.MaxMasternodesV2*2/3 + 1,
 			TimeoutSyncThreshold: 5,
-			TimeoutPeriod:        10,
-			WaitPeriod:           5,
-			MinePeriod:           5,
-		},
-=======
-	XDPoSV2Config = &V2{
-		SwitchBlock:          big.NewInt(9999999999),
-		CertThreshold:        common.MaxMasternodesV2*2/3 + 1,
-		TimeoutSyncThreshold: 3,
-		TimeoutPeriod:        60,
-		WaitPeriod:           10,
-		MinePeriod:           10,
-	}
-	TestXDPoSV2Config = &V2{
-		SwitchBlock:          big.NewInt(900),
-		CertThreshold:        3,
-		TimeoutSyncThreshold: 2,
-		TimeoutPeriod:        10,
-		WaitPeriod:           1,
-		MinePeriod:           2,
-		SkipV2Validation:     true,
-	}
-	DevnetXDPoSV2Config = &V2{
-		SwitchBlock:          big.NewInt(7074000),
-		CertThreshold:        common.MaxMasternodesV2*2/3 + 1,
-		TimeoutSyncThreshold: 5,
-		TimeoutPeriod:        25,
-		WaitPeriod:           10,
-		MinePeriod:           10,
->>>>>>> fb6b8d90
+			TimeoutPeriod:        25,
+			WaitPeriod:           10,
+			MinePeriod:           10,
+		},
 	}
 
 	// XDPoSChain mainnet config
