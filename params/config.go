--- conflicted
+++ resolved
@@ -109,19 +109,14 @@
 	//
 	// This configuration is intentionally not using keyed fields to force anyone
 	// adding flags to the config to also have to set these fields.
-<<<<<<< HEAD
 	AllXDPoSProtocolChanges  = &ChainConfig{big.NewInt(89), big.NewInt(0), nil, false, big.NewInt(0), common.Hash{}, big.NewInt(0), big.NewInt(0), big.NewInt(0), nil, nil, nil, &XDPoSConfig{Period: 0, Epoch: 30000}}
 	AllCliqueProtocolChanges = &ChainConfig{big.NewInt(1337), big.NewInt(0), nil, false, big.NewInt(0), common.Hash{}, big.NewInt(0), big.NewInt(0), big.NewInt(0), nil, nil, &CliqueConfig{Period: 0, Epoch: 30000}, nil}
-	TestChainConfig          = &ChainConfig{big.NewInt(1), big.NewInt(0), nil, false, big.NewInt(0), common.Hash{}, big.NewInt(0), big.NewInt(0), big.NewInt(0), nil, new(EthashConfig), nil, nil}
-	TestRules                = TestChainConfig.Rules(new(big.Int))
-=======
-	AllXDPoSProtocolChanges  = &ChainConfig{big.NewInt(1337), big.NewInt(0), nil, false, big.NewInt(0), common.Hash{}, big.NewInt(0), big.NewInt(0), big.NewInt(0), nil, nil, nil, nil, nil, &XDPoSConfig{Period: 0, Epoch: 30000}}
-	TestXDPoSMockChainConfig = &ChainConfig{big.NewInt(1337), big.NewInt(0), nil, false, big.NewInt(0), common.Hash{}, big.NewInt(0), big.NewInt(0), big.NewInt(0), big.NewInt(0), big.NewInt(0), nil, new(EthashConfig), nil, &XDPoSConfig{Epoch: 900, Gap: 450, SkipValidation: true}}
-	AllCliqueProtocolChanges = &ChainConfig{big.NewInt(1337), big.NewInt(0), nil, false, big.NewInt(0), common.Hash{}, big.NewInt(0), big.NewInt(0), big.NewInt(0), big.NewInt(0), big.NewInt(0), nil, nil, &CliqueConfig{Period: 0, Epoch: 30000}, nil}
-
-	TestChainConfig = &ChainConfig{big.NewInt(1), big.NewInt(0), nil, false, big.NewInt(0), common.Hash{}, big.NewInt(0), big.NewInt(0), big.NewInt(0), big.NewInt(0), big.NewInt(0), nil, new(EthashConfig), nil, nil}
+	TestXDPoSMockChainConfig = &ChainConfig{big.NewInt(1337), big.NewInt(0), nil, false, big.NewInt(0), common.Hash{}, big.NewInt(0), big.NewInt(0), big.NewInt(0), nil, new(EthashConfig), nil, &XDPoSConfig{Epoch: 900, Gap: 450, SkipValidation: true}}
+	TestXDPoSChanConfig      = &ChainConfig{big.NewInt(1337), big.NewInt(0), nil, false, big.NewInt(0), common.Hash{}, big.NewInt(0), big.NewInt(0), big.NewInt(0), nil, nil, nil, &XDPoSConfig{Period: 2, Epoch: 900, Reward: 250, RewardCheckpoint: 900, Gap: 890, FoudationWalletAddr: common.HexToAddress("0x0000000000000000000000000000000000000068")}}
+	// TestXDPoSMockChainConfig = &ChainConfig{big.NewInt(1337), big.NewInt(0), nil, false, big.NewInt(0), common.Hash{}, big.NewInt(0), big.NewInt(0), big.NewInt(0), nil, nil, nil, nil, nil, &XDPoSConfig{Epoch: 900, Gap: 890, SkipValidation: true}}
+	// TestXDPoSChainConfig     = &ChainConfig{big.NewInt(1337), big.NewInt(0), nil, false, big.NewInt(0), common.Hash{}, big.NewInt(0), big.NewInt(0), big.NewInt(0), nil, nil, nil, nil, nil, &XDPoSConfig{Period: 2, Epoch: 900, Reward: 250, RewardCheckpoint: 900, Gap: 890, FoudationWalletAddr: common.HexToAddress("0x0000000000000000000000000000000000000068")}}
+	TestChainConfig = &ChainConfig{big.NewInt(1), big.NewInt(0), nil, false, big.NewInt(0), common.Hash{}, big.NewInt(0), big.NewInt(0), big.NewInt(0), nil, new(EthashConfig), nil, nil}
 	TestRules       = TestChainConfig.Rules(new(big.Int))
->>>>>>> 4737d9ba
 )
 
 // ChainConfig is the core config which determines the blockchain settings.
