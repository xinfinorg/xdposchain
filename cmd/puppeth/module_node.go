--- conflicted
+++ resolved
@@ -40,15 +40,9 @@
 	ADD signer.pass /signer.pass
 {{end}}
 RUN \
-<<<<<<< HEAD
   echo 'XDC --cache 512 init /genesis.json' > XDC.sh && \{{if .Unlock}}
 	echo 'mkdir -p /root/.ethereum/keystore/ && cp /signer.json /root/.ethereum/keystore/' >> XDC.sh && \{{end}}
-	echo $'XDC --networkid {{.NetworkID}} --cache 512 --port {{.Port}} --maxpeers {{.Peers}} {{.LightFlag}} --ethstats \'{{.Ethstats}}\' {{if .Bootnodes}}--bootnodes {{.Bootnodes}}{{end}} {{if .Etherbase}}--etherbase {{.Etherbase}} --mine --minerthreads 1{{end}} {{if .Unlock}}--unlock 0 --password /signer.pass --mine{{end}} --targetgaslimit {{.GasTarget}} --gasprice {{.GasPrice}}' >> XDC.sh
-=======
-  echo 'geth --cache 512 init /genesis.json' > geth.sh && \{{if .Unlock}}
-	echo 'mkdir -p /root/.ethereum/keystore/ && cp /signer.json /root/.ethereum/keystore/' >> geth.sh && \{{end}}
-	echo $'exec geth --networkid {{.NetworkID}} --cache 512 --port {{.Port}} --nat extip:{{.IP}} --maxpeers {{.Peers}} {{.LightFlag}} --ethstats \'{{.Ethstats}}\' {{if .Bootnodes}}--bootnodes {{.Bootnodes}}{{end}} {{if .Etherbase}}--miner.etherbase {{.Etherbase}} --mine --miner.threads 1{{end}} {{if .Unlock}}--unlock 0 --password /signer.pass --mine{{end}} --miner.gastarget {{.GasTarget}} --miner.gaslimit {{.GasLimit}} --miner.gasprice {{.GasPrice}}' >> geth.sh
->>>>>>> 4bcc0a37
+	echo $'exec XDC --networkid {{.NetworkID}} --cache 512 --port {{.Port}} --nat extip:{{.IP}} --maxpeers {{.Peers}} {{.LightFlag}} --ethstats \'{{.Ethstats}}\' {{if .Bootnodes}}--bootnodes {{.Bootnodes}}{{end}} {{if .Etherbase}}--miner.etherbase {{.Etherbase}} --mine --miner.threads 1{{end}} {{if .Unlock}}--unlock 0 --password /signer.pass --mine{{end}} --miner.gastarget {{.GasTarget}} --miner.gaslimit {{.GasLimit}} --miner.gasprice {{.GasPrice}}' >> XDC.sh
 
 ENTRYPOINT ["/bin/sh", "XDC.sh"]
 `
@@ -235,11 +229,7 @@
 
 	// Container available, retrieve its node ID and its genesis json
 	var out []byte
-<<<<<<< HEAD
-	if out, err = client.Run(fmt.Sprintf("docker exec %s_%s_1 XDC --exec admin.nodeInfo.id --cache=16 attach", network, kind)); err != nil {
-=======
-	if out, err = client.Run(fmt.Sprintf("docker exec %s_%s_1 geth --exec admin.nodeInfo.enode --cache=16 attach", network, kind)); err != nil {
->>>>>>> 4bcc0a37
+	if out, err = client.Run(fmt.Sprintf("docker exec %s_%s_1 XDC --exec admin.nodeInfo.enode --cache=16 attach", network, kind)); err != nil {
 		return nil, ErrServiceUnreachable
 	}
 	enode := bytes.Trim(bytes.TrimSpace(out), "\"")
