--- conflicted
+++ resolved
@@ -332,13 +332,6 @@
 	return errc
 }
 
-<<<<<<< HEAD
-func (t *udp) waitping(from NodeID) error {
-	return <-t.pending(from, pingXDC, func(interface{}) bool { return true })
-}
-
-=======
->>>>>>> 4bcc0a37
 // findnode sends a findnode request to the given node and waits until
 // the node has sent up to k neighbors.
 func (t *udp) findnode(toid enode.ID, toaddr *net.UDPAddr, target encPubkey) ([]*node, error) {
@@ -712,15 +705,6 @@
 		// findnode) to the victim.
 		return errUnknownNode
 	}
-<<<<<<< HEAD
-	target := crypto.Keccak256Hash(req.Target[:])
-	t.mutex.Lock()
-	closest := t.closest(target, bucketSize).entries
-	t.mutex.Unlock()
-	log.Trace("find neighbors ", "from", from, "fromID", fromID, "closest", len(closest))
-	p := neighbors{Expiration: uint64(time.Now().Add(expiration).Unix())}
-	var sent bool
-=======
 	return nil
 }
 
@@ -730,8 +714,8 @@
 	t.tab.mutex.Lock()
 	closest := t.tab.closest(target, bucketSize).entries
 	t.tab.mutex.Unlock()
-
->>>>>>> 4bcc0a37
+	log.Trace("find neighbors ", "from", from, "fromID", fromID, "closest", len(closest))
+
 	// Send neighbors in chunks with at most maxNeighbors per packet
 	// to stay below the 1280 byte limit.
 	p := neighbors{Expiration: uint64(time.Now().Add(expiration).Unix())}
